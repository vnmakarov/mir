/* This file is a part of MIR project.
   Copyright (C) 2018-2020 Vladimir Makarov <vmakarov.gcc@gmail.com>.
*/

#include <limits.h>

#define HREG_EL(h) h##_HARD_REG
#define REP_SEP ,
enum {
  REP8 (HREG_EL, AX, CX, DX, BX, SP, BP, SI, DI),
  REP8 (HREG_EL, R8, R9, R10, R11, R12, R13, R14, R15),
  REP8 (HREG_EL, XMM0, XMM1, XMM2, XMM3, XMM4, XMM5, XMM6, XMM7),
  REP8 (HREG_EL, XMM8, XMM9, XMM10, XMM11, XMM12, XMM13, XMM14, XMM15),
  REP2 (HREG_EL, ST0, ST1),
};
#undef REP_SEP

static const MIR_reg_t MAX_HARD_REG = ST1_HARD_REG;
static const MIR_reg_t FP_HARD_REG = BP_HARD_REG;

static int target_locs_num (MIR_reg_t loc, MIR_type_t type) {
  return loc > MAX_HARD_REG && type == MIR_T_LD ? 2 : 1;
}

static inline MIR_reg_t target_nth_loc (MIR_reg_t loc, MIR_type_t type, int n) { return loc + n; }

/* Hard regs not used in machinized code, preferably call used ones. */
const MIR_reg_t TEMP_INT_HARD_REG1 = R10_HARD_REG, TEMP_INT_HARD_REG2 = R11_HARD_REG;
#ifndef _WIN64
const MIR_reg_t TEMP_FLOAT_HARD_REG1 = XMM8_HARD_REG, TEMP_FLOAT_HARD_REG2 = XMM9_HARD_REG;
const MIR_reg_t TEMP_DOUBLE_HARD_REG1 = XMM8_HARD_REG, TEMP_DOUBLE_HARD_REG2 = XMM9_HARD_REG;
#else
const MIR_reg_t TEMP_FLOAT_HARD_REG1 = XMM4_HARD_REG, TEMP_FLOAT_HARD_REG2 = XMM5_HARD_REG;
const MIR_reg_t TEMP_DOUBLE_HARD_REG1 = XMM4_HARD_REG, TEMP_DOUBLE_HARD_REG2 = XMM5_HARD_REG;
#endif
const MIR_reg_t TEMP_LDOUBLE_HARD_REG1 = MIR_NON_HARD_REG;
const MIR_reg_t TEMP_LDOUBLE_HARD_REG2 = MIR_NON_HARD_REG;

static inline int target_hard_reg_type_ok_p (MIR_reg_t hard_reg, MIR_type_t type) {
  assert (hard_reg <= MAX_HARD_REG);
  /* For LD we need x87 stack regs and it is too complicated so no
     hard register allocation for LD: */
  if (type == MIR_T_LD) return FALSE;
  return MIR_int_type_p (type) ? hard_reg < XMM0_HARD_REG : hard_reg >= XMM0_HARD_REG;
}

static inline int target_fixed_hard_reg_p (MIR_reg_t hard_reg) {
  assert (hard_reg <= MAX_HARD_REG);
  return (hard_reg == BP_HARD_REG || hard_reg == SP_HARD_REG || hard_reg == TEMP_INT_HARD_REG1
          || hard_reg == TEMP_INT_HARD_REG2 || hard_reg == TEMP_FLOAT_HARD_REG1
          || hard_reg == TEMP_FLOAT_HARD_REG2 || hard_reg == TEMP_DOUBLE_HARD_REG1
          || hard_reg == TEMP_DOUBLE_HARD_REG2 || hard_reg == ST0_HARD_REG
          || hard_reg == ST1_HARD_REG);
}

static inline int target_call_used_hard_reg_p (MIR_reg_t hard_reg, MIR_type_t type) {
  assert (hard_reg <= MAX_HARD_REG);
#ifndef _WIN64
  return !(hard_reg == BX_HARD_REG || (hard_reg >= R12_HARD_REG && hard_reg <= R15_HARD_REG));
#else
  return !(hard_reg == BX_HARD_REG || hard_reg == SI_HARD_REG || hard_reg == DI_HARD_REG
           || (hard_reg >= R12_HARD_REG && hard_reg <= R15_HARD_REG)
           || (hard_reg >= XMM6_HARD_REG && hard_reg <= XMM15_HARD_REG));
#endif
}

/* Stack layout (sp refers to the last reserved stack slot address)
   from higher address to lower address memory:

   | ...           |  prev func stack frame (start address should be aligned to 16 bytes)
   |---------------|
   | return pc     |  value of sp before prologue = start sp hard reg
   |---------------|
   | old bp        |  bp for previous func stack frame; new bp refers for here
   |---------------|
   |   reg save    |  176 bytes
   |     area      |  optional area for vararg func reg save area
   |---------------|
   | slots assigned|  can be absent for small functions (known only after RA)
   |   to pseudos  |
   |---------------|
   | saved regs    |  callee saved regs used in the func (known only after RA)
   |---------------|
   | alloca areas  |  optional
   |---------------|
   | slots for     |  dynamically allocated/deallocated by caller
   |  passing args |
   |---------------|
   |  spill space  |  WIN64 only, 32 bytes spill space for register args
   |---------------|

   size of slots and saved regs is multiple of 16 bytes

 */

#ifndef _WIN64
static const int reg_save_area_size = 176;
static const int spill_space_size = 0;
#else
static const int reg_save_area_size = 0;
static const int spill_space_size = 32;
#endif

static MIR_disp_t target_get_stack_slot_offset (gen_ctx_t gen_ctx, MIR_type_t type,
                                                MIR_reg_t slot) {
  /* slot is 0, 1, ... */
  return -((MIR_disp_t) (slot + (type == MIR_T_LD ? 2 : 1)) * 8
           + (curr_func_item->u.func->vararg_p ? reg_save_area_size : 0));
}

static const MIR_insn_code_t target_io_dup_op_insn_codes[] = {
  /* see possible patterns */
  MIR_FADD,  MIR_DADD,  MIR_LDADD, MIR_SUB,  MIR_SUBS,  MIR_FSUB,       MIR_DSUB,
  MIR_LDSUB, MIR_MUL,   MIR_MULS,  MIR_FMUL, MIR_DMUL,  MIR_LDMUL,      MIR_DIV,
  MIR_DIVS,  MIR_UDIV,  MIR_FDIV,  MIR_DDIV, MIR_LDDIV, MIR_MOD,        MIR_MODS,
  MIR_UMOD,  MIR_UMODS, MIR_AND,   MIR_ANDS, MIR_OR,    MIR_ORS,        MIR_XOR,
  MIR_XORS,  MIR_LSH,   MIR_LSHS,  MIR_RSH,  MIR_RSHS,  MIR_URSH,       MIR_URSHS,
  MIR_NEG,   MIR_NEGS,  MIR_FNEG,  MIR_DNEG, MIR_LDNEG, MIR_INSN_BOUND,
};

static MIR_insn_code_t get_ext_code (MIR_type_t type) {
  switch (type) {
  case MIR_T_I8: return MIR_EXT8;
  case MIR_T_U8: return MIR_UEXT8;
  case MIR_T_I16: return MIR_EXT16;
  case MIR_T_U16: return MIR_UEXT16;
  case MIR_T_I32: return MIR_EXT32;
  case MIR_T_U32: return MIR_UEXT32;
  default: return MIR_INVALID_INSN;
  }
}

static MIR_reg_t get_fp_arg_reg (size_t fp_arg_num) {
  switch (fp_arg_num) {
  case 0:
  case 1:
  case 2:
  case 3:
#ifndef _WIN64
  case 4:
  case 5:
  case 6:
  case 7:
#endif
    return XMM0_HARD_REG + fp_arg_num;
  default: return MIR_NON_HARD_REG;
  }
}

static MIR_reg_t get_int_arg_reg (size_t int_arg_num) {
  switch (int_arg_num
#ifdef _WIN64
          + 2
#endif
  ) {
  case 0: return DI_HARD_REG;
  case 1: return SI_HARD_REG;
#ifdef _WIN64
  case 2: return CX_HARD_REG;
  case 3: return DX_HARD_REG;
#else
  case 2: return DX_HARD_REG;
  case 3: return CX_HARD_REG;
#endif
  case 4: return R8_HARD_REG;
  case 5: return R9_HARD_REG;
  default: return MIR_NON_HARD_REG;
  }
}

static MIR_reg_t get_arg_reg (MIR_type_t arg_type, size_t *int_arg_num, size_t *fp_arg_num,
                              MIR_insn_code_t *mov_code) {
  MIR_reg_t arg_reg;

  if (arg_type == MIR_T_LD) {
    arg_reg = MIR_NON_HARD_REG;
    *mov_code = MIR_LDMOV;
  } else if (arg_type == MIR_T_F || arg_type == MIR_T_D) {
    arg_reg = get_fp_arg_reg (*fp_arg_num);
    (*fp_arg_num)++;
#ifdef _WIN64
    (*int_arg_num)++; /* arg slot used by fp, skip int register */
#endif
    *mov_code = arg_type == MIR_T_F ? MIR_FMOV : MIR_DMOV;
  } else { /* including RBLK */
    arg_reg = get_int_arg_reg (*int_arg_num);
#ifdef _WIN64
    (*fp_arg_num)++; /* arg slot used by int, skip fp register */
#endif
    (*int_arg_num)++;
    *mov_code = MIR_MOV;
  }
  return arg_reg;
}

static void machinize_call (gen_ctx_t gen_ctx, MIR_insn_t call_insn) {
  MIR_context_t ctx = gen_ctx->ctx;
  MIR_func_t func = curr_func_item->u.func;
  MIR_proto_t proto = call_insn->ops[0].u.ref->u.proto;
  size_t nargs, nops = MIR_insn_nops (ctx, call_insn), start = proto->nres + 2;
  size_t int_arg_num = 0, fp_arg_num = 0, xmm_args = 0, mem_size = spill_space_size;
  MIR_type_t type, mem_type;
  MIR_op_mode_t mode;
  MIR_var_t *arg_vars = NULL;
  MIR_reg_t arg_reg;
  MIR_op_t arg_op, new_arg_op, temp_op, ret_reg_op, mem_op;
  MIR_insn_code_t new_insn_code, ext_code;
  MIR_insn_t new_insn, prev_insn, next_insn, ext_insn;
  MIR_insn_t prev_call_insn = DLIST_PREV (MIR_insn_t, call_insn);
  uint32_t n_iregs, n_xregs, n_fregs;

  if (call_insn->code == MIR_INLINE) call_insn->code = MIR_CALL;
  if (proto->args == NULL) {
    nargs = 0;
  } else {
    gen_assert (nops >= VARR_LENGTH (MIR_var_t, proto->args)
                && (proto->vararg_p || nops - start == VARR_LENGTH (MIR_var_t, proto->args)));
    nargs = VARR_LENGTH (MIR_var_t, proto->args);
    arg_vars = VARR_ADDR (MIR_var_t, proto->args);
  }
  if (call_insn->ops[1].mode != MIR_OP_REG && call_insn->ops[1].mode != MIR_OP_HARD_REG) {
    temp_op = MIR_new_reg_op (ctx, gen_new_temp_reg (gen_ctx, MIR_T_I64, func));
    new_insn = MIR_new_insn (ctx, MIR_MOV, temp_op, call_insn->ops[1]);
    call_insn->ops[1] = temp_op;
    gen_add_insn_before (gen_ctx, call_insn, new_insn);
  }
  for (size_t i = start; i < nops; i++) {
    arg_op = call_insn->ops[i];
    gen_assert (
      arg_op.mode == MIR_OP_REG || arg_op.mode == MIR_OP_HARD_REG
      || (arg_op.mode == MIR_OP_MEM && MIR_blk_type_p (arg_op.u.mem.type))
      || (arg_op.mode == MIR_OP_HARD_REG_MEM && MIR_blk_type_p (arg_op.u.hard_reg_mem.type)));
    if (i - start < nargs) {
      type = arg_vars[i - start].type;
    } else if (arg_op.mode == MIR_OP_MEM || arg_op.mode == MIR_OP_HARD_REG_MEM) {
      type = arg_op.mode == MIR_OP_MEM ? arg_op.u.mem.type : arg_op.u.hard_reg_mem.type;
      assert (type == MIR_T_BLK || type == MIR_T_RBLK);
    } else {
      mode = call_insn->ops[i].value_mode;  // ??? smaller ints
      gen_assert (mode == MIR_OP_INT || mode == MIR_OP_UINT || mode == MIR_OP_FLOAT
                  || mode == MIR_OP_DOUBLE || mode == MIR_OP_LDOUBLE);
      if (mode == MIR_OP_FLOAT)
        (*MIR_get_error_func (ctx)) (MIR_call_op_error,
                                     "passing float variadic arg (should be passed as double)");
      type = mode == MIR_OP_DOUBLE ? MIR_T_D : mode == MIR_OP_LDOUBLE ? MIR_T_LD : MIR_T_I64;
    }
    if (xmm_args < 8 && (type == MIR_T_F || type == MIR_T_D)) xmm_args++;
    ext_insn = NULL;
    if ((ext_code = get_ext_code (type)) != MIR_INVALID_INSN) { /* extend arg if necessary */
      temp_op = MIR_new_reg_op (ctx, gen_new_temp_reg (gen_ctx, MIR_T_I64, func));
      ext_insn = MIR_new_insn (ctx, ext_code, temp_op, arg_op);
      call_insn->ops[i] = arg_op = temp_op;
    }
    if (type == MIR_T_BLK) { /* put block arg on the stack */
      MIR_insn_t load_insn;
      size_t size, disp;
      int first_p;

      gen_assert (arg_op.mode == MIR_OP_MEM);
      size = (arg_op.u.mem.disp + 7) / 8 * 8;
      gen_assert (prev_call_insn != NULL); /* call_insn should not be 1st after simplification */
      if (size > 0 && size <= 2 * 8) {     /* upto 2 moves */
        disp = 0;
        first_p = TRUE;
        temp_op = MIR_new_reg_op (ctx, gen_new_temp_reg (gen_ctx, MIR_T_I64, func));
        while (size != 0) {
          mem_op = MIR_new_mem_op (ctx, MIR_T_I64, disp, arg_op.u.mem.base, 0, 1);
          load_insn = MIR_new_insn (ctx, MIR_MOV, temp_op, mem_op);
          gen_add_insn_after (gen_ctx, prev_call_insn, load_insn);
          disp += 8;
          mem_op
            = _MIR_new_hard_reg_mem_op (ctx, MIR_T_I64, mem_size, SP_HARD_REG, MIR_NON_HARD_REG, 1);
          new_insn = MIR_new_insn (ctx, MIR_MOV, mem_op, temp_op);
          mem_size += 8;
          size -= 8;
          gen_add_insn_after (gen_ctx, load_insn, new_insn);
          if (first_p) {
            call_insn->ops[i] = _MIR_new_hard_reg_mem_op (ctx, MIR_T_BLK, mem_size, SP_HARD_REG,
                                                          MIR_NON_HARD_REG, 1);
            first_p = FALSE;
          }
        }
      } else { /* generate memcpy call before call arg moves */
        MIR_reg_t dest_reg;
        MIR_op_t freg_op, dest_reg_op, ops[5];
        MIR_item_t memcpy_proto_item
          = _MIR_builtin_proto (ctx, curr_func_item->module, "mir.arg_memcpy.p", 0, NULL, 3,
                                MIR_T_I64, "dest", MIR_T_I64, "src", MIR_T_I64, "n");
        MIR_item_t memcpy_import_item
          = _MIR_builtin_func (ctx, curr_func_item->module, "mir.arg_memcpy", memcpy);
        freg_op
          = MIR_new_reg_op (ctx, gen_new_temp_reg (gen_ctx, MIR_T_I64, curr_func_item->u.func));
        dest_reg = gen_new_temp_reg (gen_ctx, MIR_T_I64, curr_func_item->u.func);
        dest_reg_op = MIR_new_reg_op (ctx, dest_reg);
        ops[0] = MIR_new_ref_op (ctx, memcpy_proto_item);
        ops[1] = freg_op;
        ops[2] = _MIR_new_hard_reg_op (ctx, get_int_arg_reg (0));
        ops[3] = _MIR_new_hard_reg_op (ctx, get_int_arg_reg (1));
        ops[4] = _MIR_new_hard_reg_op (ctx, get_int_arg_reg (2));
        new_insn = MIR_new_insn_arr (ctx, MIR_CALL, 5, ops);
        gen_add_insn_after (gen_ctx, prev_call_insn, new_insn);
        new_insn = MIR_new_insn (ctx, MIR_MOV, ops[4], MIR_new_int_op (ctx, size));
        gen_add_insn_after (gen_ctx, prev_call_insn, new_insn);
        new_insn = MIR_new_insn (ctx, MIR_MOV, ops[3], MIR_new_reg_op (ctx, arg_op.u.mem.base));
        gen_add_insn_after (gen_ctx, prev_call_insn, new_insn);
        new_insn = MIR_new_insn (ctx, MIR_MOV, ops[2], dest_reg_op);
        gen_add_insn_after (gen_ctx, prev_call_insn, new_insn);
        new_insn = MIR_new_insn (ctx, MIR_ADD, dest_reg_op, _MIR_new_hard_reg_op (ctx, SP_HARD_REG),
                                 MIR_new_int_op (ctx, mem_size));
        gen_add_insn_after (gen_ctx, prev_call_insn, new_insn);
        new_insn = MIR_new_insn (ctx, MIR_MOV, ops[1], MIR_new_ref_op (ctx, memcpy_import_item));
        gen_add_insn_after (gen_ctx, prev_call_insn, new_insn);
        call_insn->ops[i] = MIR_new_mem_op (ctx, MIR_T_BLK, arg_op.u.mem.disp, dest_reg, 0, 1);
        mem_size += size;
      }
    } else if ((arg_reg = get_arg_reg (type, &int_arg_num, &fp_arg_num, &new_insn_code))
               != MIR_NON_HARD_REG) {
      /* put arguments to argument hard regs */
      if (ext_insn != NULL) gen_add_insn_before (gen_ctx, call_insn, ext_insn);
      if (type != MIR_T_RBLK) {
        new_arg_op = _MIR_new_hard_reg_op (ctx, arg_reg);
        new_insn = MIR_new_insn (ctx, new_insn_code, new_arg_op, arg_op);
      } else if (arg_op.mode == MIR_OP_MEM) {
        new_insn = MIR_new_insn (ctx, new_insn_code, _MIR_new_hard_reg_op (ctx, arg_reg),
                                 MIR_new_reg_op (ctx, arg_op.u.mem.base));
        new_arg_op = _MIR_new_hard_reg_mem_op (ctx, MIR_T_RBLK, arg_op.u.mem.disp, arg_reg,
                                               MIR_NON_HARD_REG, 1);
      } else {
        assert (arg_op.mode == MIR_OP_HARD_REG_MEM);
        new_insn = MIR_new_insn (ctx, new_insn_code, _MIR_new_hard_reg_op (ctx, arg_reg),
                                 _MIR_new_hard_reg_op (ctx, arg_op.u.hard_reg_mem.base));
        new_arg_op = _MIR_new_hard_reg_mem_op (ctx, MIR_T_RBLK, arg_op.u.hard_reg_mem.disp, arg_reg,
                                               MIR_NON_HARD_REG, 1);
      }
      gen_add_insn_before (gen_ctx, call_insn, new_insn);
      call_insn->ops[i] = new_arg_op;
#ifdef _WIN64
      /* copy fp reg varargs into corresponding int regs */
      if (proto->vararg_p && type == MIR_T_D) {
        gen_assert (int_arg_num > 0 && int_arg_num <= 4);
        arg_reg = get_int_arg_reg (int_arg_num - 1);
        setup_call_hard_reg_args (ctx, call_insn, arg_reg);
        /* mir does not support moving fp to int regs directly, spill and load them instead */
        mem_op = _MIR_new_hard_reg_mem_op (ctx, MIR_T_D, 8, SP_HARD_REG, MIR_NON_HARD_REG, 1);
        new_insn = MIR_new_insn (ctx, MIR_DMOV, mem_op, arg_op);
        gen_add_insn_before (gen_ctx, call_insn, new_insn);
        mem_op = _MIR_new_hard_reg_mem_op (ctx, MIR_T_I64, 8, SP_HARD_REG, MIR_NON_HARD_REG, 1);
        new_insn = MIR_new_insn (ctx, MIR_MOV, _MIR_new_hard_reg_op (ctx, arg_reg), mem_op);
        gen_add_insn_before (gen_ctx, call_insn, new_insn);
      }
#endif
    } else { /* put arguments on the stack */
      if (type == MIR_T_RBLK) {
        assert (arg_op.mode == MIR_OP_MEM || arg_op.mode == MIR_OP_HARD_REG_MEM);
        arg_op = arg_op.mode == MIR_OP_MEM ? MIR_new_reg_op (ctx, arg_op.u.mem.base)
                                           : _MIR_new_hard_reg_op (ctx, arg_op.u.hard_reg_mem.base);
      }
      mem_type = type == MIR_T_F || type == MIR_T_D || type == MIR_T_LD ? type : MIR_T_I64;
      new_insn_code
        = (type == MIR_T_F ? MIR_FMOV
                           : type == MIR_T_D ? MIR_DMOV : type == MIR_T_LD ? MIR_LDMOV : MIR_MOV);
      mem_op = _MIR_new_hard_reg_mem_op (ctx, mem_type, mem_size, SP_HARD_REG, MIR_NON_HARD_REG, 1);
      new_insn = MIR_new_insn (ctx, new_insn_code, mem_op, arg_op);
      gen_assert (prev_call_insn != NULL); /* call_insn should not be 1st after simplification */
      MIR_insert_insn_after (ctx, curr_func_item, prev_call_insn, new_insn);
      prev_insn = DLIST_PREV (MIR_insn_t, new_insn);
      next_insn = DLIST_NEXT (MIR_insn_t, new_insn);
      create_new_bb_insns (gen_ctx, prev_insn, next_insn, call_insn);
      call_insn->ops[i] = mem_op;
      mem_size += type == MIR_T_LD ? 16 : 8;
      if (ext_insn != NULL) gen_add_insn_after (gen_ctx, prev_call_insn, ext_insn);
    }
  }
#ifndef _WIN64
  if (proto->vararg_p) {
    setup_call_hard_reg_args (gen_ctx, call_insn, AX_HARD_REG);
    new_insn = MIR_new_insn (ctx, MIR_MOV, _MIR_new_hard_reg_op (ctx, AX_HARD_REG),
                             MIR_new_int_op (ctx, xmm_args));
    gen_add_insn_before (gen_ctx, call_insn, new_insn);
  }
#else
  if (proto->nres > 1)
    (*MIR_get_error_func (ctx)) (MIR_ret_error,
                                 "Windows x86-64 doesn't support multiple return values");
#endif
  n_iregs = n_xregs = n_fregs = 0;
  for (size_t i = 0; i < proto->nres; i++) {
    ret_reg_op = call_insn->ops[i + 2];
    gen_assert (ret_reg_op.mode == MIR_OP_REG || ret_reg_op.mode == MIR_OP_HARD_REG);
    if (proto->res_types[i] == MIR_T_F && n_xregs < 2) {
      new_insn
        = MIR_new_insn (ctx, MIR_FMOV, ret_reg_op,
                        _MIR_new_hard_reg_op (ctx, n_xregs == 0 ? XMM0_HARD_REG : XMM1_HARD_REG));
      n_xregs++;
    } else if (proto->res_types[i] == MIR_T_D && n_xregs < 2) {
      new_insn
        = MIR_new_insn (ctx, MIR_DMOV, ret_reg_op,
                        _MIR_new_hard_reg_op (ctx, n_xregs == 0 ? XMM0_HARD_REG : XMM1_HARD_REG));
      n_xregs++;
    } else if (proto->res_types[i] == MIR_T_LD && n_fregs < 2) {
      new_insn
        = MIR_new_insn (ctx, MIR_LDMOV, ret_reg_op,
                        _MIR_new_hard_reg_op (ctx, n_fregs == 0 ? ST0_HARD_REG : ST1_HARD_REG));
      n_fregs++;
    } else if (n_iregs < 2) {
      new_insn
        = MIR_new_insn (ctx, MIR_MOV, ret_reg_op,
                        _MIR_new_hard_reg_op (ctx, n_iregs == 0 ? AX_HARD_REG : DX_HARD_REG));
      n_iregs++;
    } else {
      (*MIR_get_error_func (ctx)) (MIR_ret_error,
                                   "x86-64 can not handle this combination of return values");
    }
    MIR_insert_insn_after (ctx, curr_func_item, call_insn, new_insn);
    call_insn->ops[i + 2] = new_insn->ops[1];
    if ((ext_code = get_ext_code (proto->res_types[i])) != MIR_INVALID_INSN) {
      MIR_insert_insn_after (ctx, curr_func_item, new_insn,
                             MIR_new_insn (ctx, ext_code, ret_reg_op, ret_reg_op));
      new_insn = DLIST_NEXT (MIR_insn_t, new_insn);
    }
    create_new_bb_insns (gen_ctx, call_insn, DLIST_NEXT (MIR_insn_t, new_insn), call_insn);
  }
  if (mem_size != 0) {                    /* allocate/deallocate stack for args passed on stack */
    mem_size = (mem_size + 15) / 16 * 16; /* make it of several 16 bytes */
    new_insn
      = MIR_new_insn (ctx, MIR_SUB, _MIR_new_hard_reg_op (ctx, SP_HARD_REG),
                      _MIR_new_hard_reg_op (ctx, SP_HARD_REG), MIR_new_int_op (ctx, mem_size));
    MIR_insert_insn_after (ctx, curr_func_item, prev_call_insn, new_insn);
    next_insn = DLIST_NEXT (MIR_insn_t, new_insn);
    create_new_bb_insns (gen_ctx, prev_call_insn, next_insn, call_insn);
    new_insn
      = MIR_new_insn (ctx, MIR_ADD, _MIR_new_hard_reg_op (ctx, SP_HARD_REG),
                      _MIR_new_hard_reg_op (ctx, SP_HARD_REG), MIR_new_int_op (ctx, mem_size));
    MIR_insert_insn_after (ctx, curr_func_item, call_insn, new_insn);
    next_insn = DLIST_NEXT (MIR_insn_t, new_insn);
    create_new_bb_insns (gen_ctx, call_insn, next_insn, call_insn);
  }
}

static float mir_ui2f (uint64_t i) { return i; }
static double mir_ui2d (uint64_t i) { return i; }
static long double mir_ui2ld (uint64_t i) { return i; }
static int64_t mir_ld2i (long double ld) { return ld; }
static const char *UI2F = "mir.ui2f";
static const char *UI2D = "mir.ui2d";
static const char *UI2LD = "mir.ui2ld";
static const char *LD2I = "mir.ld2i";
static const char *UI2F_P = "mir.ui2f.p";
static const char *UI2D_P = "mir.ui2d.p";
static const char *UI2LD_P = "mir.ui2ld.p";
static const char *LD2I_P = "mir.ld2i.p";

static const char *VA_ARG_P = "mir.va_arg.p";
static const char *VA_ARG = "mir.va_arg";
static const char *VA_STACK_ARG_P = "mir.va_stack_arg.p";
static const char *VA_STACK_ARG = "mir.va_stack_arg";

static void get_builtin (gen_ctx_t gen_ctx, MIR_insn_code_t code, MIR_item_t *proto_item,
                         MIR_item_t *func_import_item) {
  MIR_context_t ctx = gen_ctx->ctx;
  MIR_type_t res_type;

  *func_import_item = *proto_item = NULL; /* to remove uninitialized warning */
  switch (code) {
  case MIR_UI2F:
    res_type = MIR_T_F;
    *proto_item
      = _MIR_builtin_proto (ctx, curr_func_item->module, UI2F_P, 1, &res_type, 1, MIR_T_I64, "v");
    *func_import_item = _MIR_builtin_func (ctx, curr_func_item->module, UI2F, mir_ui2f);
    break;
  case MIR_UI2D:
    res_type = MIR_T_D;
    *proto_item
      = _MIR_builtin_proto (ctx, curr_func_item->module, UI2D_P, 1, &res_type, 1, MIR_T_I64, "v");
    *func_import_item = _MIR_builtin_func (ctx, curr_func_item->module, UI2D, mir_ui2d);
    break;
  case MIR_UI2LD:
    res_type = MIR_T_LD;
    *proto_item
      = _MIR_builtin_proto (ctx, curr_func_item->module, UI2LD_P, 1, &res_type, 1, MIR_T_I64, "v");
    *func_import_item = _MIR_builtin_func (ctx, curr_func_item->module, UI2LD, mir_ui2ld);
    break;
  case MIR_LD2I:
    res_type = MIR_T_I64;
    *proto_item
      = _MIR_builtin_proto (ctx, curr_func_item->module, LD2I_P, 1, &res_type, 1, MIR_T_LD, "v");
    *func_import_item = _MIR_builtin_func (ctx, curr_func_item->module, LD2I, mir_ld2i);
    break;
  case MIR_VA_ARG:
    res_type = MIR_T_I64;
    *proto_item = _MIR_builtin_proto (ctx, curr_func_item->module, VA_ARG_P, 1, &res_type, 2,
                                      MIR_T_I64, "va", MIR_T_I64, "type");
    *func_import_item = _MIR_builtin_func (ctx, curr_func_item->module, VA_ARG, va_arg_builtin);
    break;
  case MIR_VA_STACK_ARG:
    res_type = MIR_T_I64;
    *proto_item = _MIR_builtin_proto (ctx, curr_func_item->module, VA_STACK_ARG_P, 1, &res_type, 2,
                                      MIR_T_I64, "va", MIR_T_I64, "size");
    *func_import_item
      = _MIR_builtin_func (ctx, curr_func_item->module, VA_STACK_ARG, va_stack_arg_builtin);
    break;
  default: assert (FALSE);
  }
}

static void gen_mov (gen_ctx_t gen_ctx, MIR_insn_t anchor, MIR_insn_code_t code, MIR_op_t dst_op,
                     MIR_op_t src_op) {
  gen_add_insn_before (gen_ctx, anchor, MIR_new_insn (gen_ctx->ctx, code, dst_op, src_op));
}

DEF_VARR (int);
DEF_VARR (uint8_t);
DEF_VARR (uint64_t);

struct insn_pattern_info {
  int start, num;
};

typedef struct insn_pattern_info insn_pattern_info_t;

DEF_VARR (insn_pattern_info_t);

struct const_ref {
  size_t pc;             /* where rel32 address should be in code */
  size_t next_insn_disp; /* displacement of the next insn */
  size_t const_num;
};

typedef struct const_ref const_ref_t;
DEF_VARR (const_ref_t);

struct label_ref {
  int abs_addr_p;
  size_t label_val_disp, next_insn_disp;
  MIR_label_t label;
};

typedef struct label_ref label_ref_t;
DEF_VARR (label_ref_t);

DEF_VARR (MIR_code_reloc_t);

#define MOVDQA_CODE 0

struct target_ctx {
  unsigned char alloca_p, stack_arg_func_p, leaf_p;
  int start_sp_from_bp_offset;
  VARR (int) * pattern_indexes;
  VARR (insn_pattern_info_t) * insn_pattern_info;
  VARR (uint8_t) * result_code;
  VARR (uint64_t) * const_pool;
  VARR (const_ref_t) * const_refs;
  VARR (label_ref_t) * label_refs;
  VARR (uint64_t) * abs_address_locs;
  VARR (MIR_code_reloc_t) * relocs;
};

#define alloca_p gen_ctx->target_ctx->alloca_p
#define stack_arg_func_p gen_ctx->target_ctx->stack_arg_func_p
#define leaf_p gen_ctx->target_ctx->leaf_p
#define start_sp_from_bp_offset gen_ctx->target_ctx->start_sp_from_bp_offset
#define pattern_indexes gen_ctx->target_ctx->pattern_indexes
#define insn_pattern_info gen_ctx->target_ctx->insn_pattern_info
#define result_code gen_ctx->target_ctx->result_code
#define const_pool gen_ctx->target_ctx->const_pool
#define const_refs gen_ctx->target_ctx->const_refs
#define label_refs gen_ctx->target_ctx->label_refs
#define abs_address_locs gen_ctx->target_ctx->abs_address_locs
#define relocs gen_ctx->target_ctx->relocs

static void target_machinize (gen_ctx_t gen_ctx) {
  MIR_context_t ctx = gen_ctx->ctx;
  MIR_func_t func;
  MIR_type_t type, mem_type, res_type;
  MIR_insn_code_t code, new_insn_code;
  MIR_insn_t insn, next_insn, new_insn;
  MIR_reg_t ret_reg, arg_reg;
  MIR_op_t ret_reg_op, arg_reg_op, mem_op;
  size_t i, int_arg_num = 0, fp_arg_num = 0, mem_size = spill_space_size;

  assert (curr_func_item->item_type == MIR_func_item);
  func = curr_func_item->u.func;
  stack_arg_func_p = FALSE;
  start_sp_from_bp_offset = 8;
  for (i = 0; i < func->nargs; i++) {
    /* Argument extensions is already done in simplify */
    /* Prologue: generate arg_var = hard_reg|stack mem|stack addr ... */
    type = VARR_GET (MIR_var_t, func->vars, i).type;
    if (type == MIR_T_BLK) {
      stack_arg_func_p = TRUE;
      new_insn = MIR_new_insn (ctx, MIR_ADD, MIR_new_reg_op (ctx, i + 1),
                               _MIR_new_hard_reg_op (ctx, FP_HARD_REG),
                               MIR_new_int_op (ctx, mem_size + 8 /* ret */
                                                      + start_sp_from_bp_offset));
      MIR_prepend_insn (ctx, curr_func_item, new_insn);
      next_insn = DLIST_NEXT (MIR_insn_t, new_insn);
      create_new_bb_insns (gen_ctx, NULL, next_insn, NULL);
      mem_size += (VARR_GET (MIR_var_t, func->vars, i).size + 7) / 8 * 8;
    } else if ((arg_reg = get_arg_reg (type, &int_arg_num, &fp_arg_num, &new_insn_code))
               != MIR_NON_HARD_REG) {
      arg_reg_op = _MIR_new_hard_reg_op (ctx, arg_reg);
      new_insn = MIR_new_insn (ctx, new_insn_code, MIR_new_reg_op (ctx, i + 1), arg_reg_op);
      MIR_prepend_insn (ctx, curr_func_item, new_insn);
      create_new_bb_insns (gen_ctx, NULL, DLIST_NEXT (MIR_insn_t, new_insn), NULL);
    } else {
      /* arg is on the stack */
      stack_arg_func_p = TRUE;
      mem_type = type == MIR_T_F || type == MIR_T_D || type == MIR_T_LD ? type : MIR_T_I64;
      new_insn_code
        = (type == MIR_T_F ? MIR_FMOV
                           : type == MIR_T_D ? MIR_DMOV : type == MIR_T_LD ? MIR_LDMOV : MIR_MOV);
      mem_op = _MIR_new_hard_reg_mem_op (ctx, mem_type,
                                         mem_size + 8 /* ret */
                                           + start_sp_from_bp_offset,
                                         FP_HARD_REG, MIR_NON_HARD_REG, 1);
      new_insn = MIR_new_insn (ctx, new_insn_code, MIR_new_reg_op (ctx, i + 1), mem_op);
      MIR_prepend_insn (ctx, curr_func_item, new_insn);
      next_insn = DLIST_NEXT (MIR_insn_t, new_insn);
      create_new_bb_insns (gen_ctx, NULL, next_insn, NULL);
      mem_size += type == MIR_T_LD ? 16 : 8;
    }
  }
  alloca_p = FALSE;
  leaf_p = TRUE;
  for (insn = DLIST_HEAD (MIR_insn_t, func->insns); insn != NULL; insn = next_insn) {
    next_insn = DLIST_NEXT (MIR_insn_t, insn);
    code = insn->code;
    if (code == MIR_UI2F || code == MIR_UI2D || code == MIR_UI2LD || code == MIR_LD2I) {
      /* Use a builtin func call: mov freg, func ref; call proto, freg, res_reg, op_reg */
      MIR_item_t proto_item, func_import_item;
      MIR_op_t freg_op, res_reg_op = insn->ops[0], op_reg_op = insn->ops[1], ops[4];

      get_builtin (gen_ctx, code, &proto_item, &func_import_item);
      assert (res_reg_op.mode == MIR_OP_REG && op_reg_op.mode == MIR_OP_REG);
      freg_op = MIR_new_reg_op (ctx, gen_new_temp_reg (gen_ctx, MIR_T_I64, curr_func_item->u.func));
      next_insn = new_insn
        = MIR_new_insn (ctx, MIR_MOV, freg_op, MIR_new_ref_op (ctx, func_import_item));
      gen_add_insn_before (gen_ctx, insn, new_insn);
      ops[0] = MIR_new_ref_op (ctx, proto_item);
      ops[1] = freg_op;
      ops[2] = res_reg_op;
      ops[3] = op_reg_op;
      new_insn = MIR_new_insn_arr (ctx, MIR_CALL, 4, ops);
      gen_add_insn_before (gen_ctx, insn, new_insn);
      gen_delete_insn (gen_ctx, insn);
    } else if (code == MIR_VA_START) {
      MIR_op_t treg_op
        = MIR_new_reg_op (ctx, gen_new_temp_reg (gen_ctx, MIR_T_I64, curr_func_item->u.func));
      MIR_op_t va_op = insn->ops[0];
      MIR_reg_t va_reg;
#ifndef _WIN64
      int gp_offset = 0, fp_offset = 48, mem_offset = 0;
      MIR_var_t var;

      assert (func->vararg_p && (va_op.mode == MIR_OP_REG || va_op.mode == MIR_OP_HARD_REG));
      for (uint32_t i = 0; i < func->nargs; i++) {
        var = VARR_GET (MIR_var_t, func->vars, i);
        if (var.type == MIR_T_F || var.type == MIR_T_D) {
          fp_offset += 16;
          if (gp_offset >= 176) mem_offset += 8;
        } else if (var.type == MIR_T_LD) {
          mem_offset += 16;
        } else if (var.type == MIR_T_BLK) {
          mem_offset += var.size;
        } else { /* including RBLK */
          gp_offset += 8;
          if (gp_offset >= 48) mem_offset += 8;
        }
      }
      va_reg = va_op.mode == MIR_OP_REG ? va_op.u.reg : va_op.u.hard_reg;
      /* Insns can be not simplified as soon as they match a machine insn.  */
      /* mem32[va_reg] = gp_offset; mem32[va_reg] = fp_offset */
      gen_mov (gen_ctx, insn, MIR_MOV, MIR_new_mem_op (ctx, MIR_T_U32, 0, va_reg, 0, 1),
               MIR_new_int_op (ctx, gp_offset));
      next_insn = DLIST_PREV (MIR_insn_t, insn);
      gen_mov (gen_ctx, insn, MIR_MOV, MIR_new_mem_op (ctx, MIR_T_U32, 4, va_reg, 0, 1),
               MIR_new_int_op (ctx, fp_offset));
      /* overflow_arg_area_reg: treg = start sp + 8 + mem_offset; mem64[va_reg + 8] = treg */
      new_insn
        = MIR_new_insn (ctx, MIR_ADD, treg_op, _MIR_new_hard_reg_op (ctx, FP_HARD_REG),
                        MIR_new_int_op (ctx, 8 /*ret*/ + mem_offset + start_sp_from_bp_offset));
      gen_add_insn_before (gen_ctx, insn, new_insn);
      gen_mov (gen_ctx, insn, MIR_MOV, MIR_new_mem_op (ctx, MIR_T_I64, 8, va_reg, 0, 1), treg_op);
      /* reg_save_area: treg = start sp - reg_save_area_size; mem64[va_reg + 16] = treg */
      new_insn = MIR_new_insn (ctx, MIR_ADD, treg_op, _MIR_new_hard_reg_op (ctx, FP_HARD_REG),
                               MIR_new_int_op (ctx, -reg_save_area_size));
      gen_add_insn_before (gen_ctx, insn, new_insn);
      gen_mov (gen_ctx, insn, MIR_MOV, MIR_new_mem_op (ctx, MIR_T_I64, 16, va_reg, 0, 1), treg_op);
#else
      stack_arg_func_p = TRUE;
      /* spill reg args */
      mem_size = 8 /*ret*/ + start_sp_from_bp_offset;
      for (int i = 0; i < 4; i++) {
        arg_reg = get_int_arg_reg (i);
        mem_op
          = _MIR_new_hard_reg_mem_op (ctx, MIR_T_I64, mem_size, FP_HARD_REG, MIR_NON_HARD_REG, 1);
        new_insn = MIR_new_insn (ctx, MIR_MOV, mem_op, _MIR_new_hard_reg_op (ctx, arg_reg));
        gen_add_insn_before (gen_ctx, insn, new_insn);
        mem_size += 8;
      }
      /* init va_list */
      mem_size = 8 /*ret*/ + start_sp_from_bp_offset + func->nargs * 8;
      new_insn = MIR_new_insn (ctx, MIR_ADD, treg_op, _MIR_new_hard_reg_op (ctx, FP_HARD_REG),
                               MIR_new_int_op (ctx, mem_size));
      gen_add_insn_before (gen_ctx, insn, new_insn);
      va_reg = va_op.mode == MIR_OP_REG ? va_op.u.reg : va_op.u.hard_reg;
      gen_mov (gen_ctx, insn, MIR_MOV, MIR_new_mem_op (ctx, MIR_T_I64, 0, va_reg, 0, 1), treg_op);
#endif
      gen_delete_insn (gen_ctx, insn);
    } else if (code == MIR_VA_END) { /* do nothing */
      gen_delete_insn (gen_ctx, insn);
    } else if (code == MIR_VA_ARG || code == MIR_VA_STACK_ARG) {
#ifndef _WIN64
      /* Use a builtin func call:
         mov func_reg, func ref; [mov reg3, type;] call proto, func_reg, res_reg, va_reg,
         reg3 */
      MIR_item_t proto_item, func_import_item;
      MIR_op_t ops[5], func_reg_op, reg_op3;
      MIR_op_t res_reg_op = insn->ops[0], va_reg_op = insn->ops[1], op3 = insn->ops[2];

      get_builtin (gen_ctx, code, &proto_item, &func_import_item);
      assert (res_reg_op.mode == MIR_OP_REG && va_reg_op.mode == MIR_OP_REG
              && op3.mode == (code == MIR_VA_ARG ? MIR_OP_MEM : MIR_OP_REG));
      func_reg_op
        = MIR_new_reg_op (ctx, gen_new_temp_reg (gen_ctx, MIR_T_I64, curr_func_item->u.func));
      reg_op3 = MIR_new_reg_op (ctx, gen_new_temp_reg (gen_ctx, MIR_T_I64, curr_func_item->u.func));
      next_insn = new_insn
        = MIR_new_insn (ctx, MIR_MOV, func_reg_op, MIR_new_ref_op (ctx, func_import_item));
      gen_add_insn_before (gen_ctx, insn, new_insn);
      if (code == MIR_VA_ARG) {
        new_insn
          = MIR_new_insn (ctx, MIR_MOV, reg_op3, MIR_new_int_op (ctx, (int64_t) op3.u.mem.type));
        op3 = reg_op3;
        gen_add_insn_before (gen_ctx, insn, new_insn);
      }
      ops[0] = MIR_new_ref_op (ctx, proto_item);
      ops[1] = func_reg_op;
      ops[2] = res_reg_op;
      ops[3] = va_reg_op;
      ops[4] = op3;
      new_insn = MIR_new_insn_arr (ctx, MIR_CALL, 5, ops);
      gen_add_insn_before (gen_ctx, insn, new_insn);
#else
      MIR_op_t res_reg_op = insn->ops[0], va_reg_op = insn->ops[1], mem_op = insn->ops[2], treg_op;
      assert (res_reg_op.mode == MIR_OP_REG && va_reg_op.mode == MIR_OP_REG
              && mem_op.mode == MIR_OP_MEM);
      /* load and increment va pointer */
      treg_op = MIR_new_reg_op (ctx, gen_new_temp_reg (gen_ctx, MIR_T_I64, curr_func_item->u.func));
      gen_mov (gen_ctx, insn, MIR_MOV, treg_op,
               MIR_new_mem_op (ctx, MIR_T_I64, 0, va_reg_op.u.reg, 0, 1));
      new_insn = MIR_new_insn (ctx, MIR_MOV, res_reg_op, treg_op);
      gen_add_insn_before (gen_ctx, insn, new_insn);
      new_insn = MIR_new_insn (ctx, MIR_ADD, treg_op, treg_op, MIR_new_int_op (ctx, 8));
      gen_add_insn_before (gen_ctx, insn, new_insn);
      gen_mov (gen_ctx, insn, MIR_MOV, MIR_new_mem_op (ctx, MIR_T_I64, 0, va_reg_op.u.reg, 0, 1),
               treg_op);
#endif
      gen_delete_insn (gen_ctx, insn);
    } else if (MIR_call_code_p (code)) {
      machinize_call (gen_ctx, insn);
      leaf_p = FALSE;
    } else if (code == MIR_ALLOCA) {
      alloca_p = TRUE;
    } else if (code == MIR_RET) {
      /* In simplify we already transformed code for one return insn
         and added extension in return (if any).  */
      uint32_t n_iregs = 0, n_xregs = 0, n_fregs = 0;

#ifdef _WIN64
      if (curr_func_item->u.func->nres > 1)
        (*MIR_get_error_func (ctx)) (MIR_ret_error,
                                     "Windows x86-64 doesn't support multiple return values");
#endif
      assert (curr_func_item->u.func->nres == MIR_insn_nops (ctx, insn));
      for (size_t i = 0; i < curr_func_item->u.func->nres; i++) {
        assert (insn->ops[i].mode == MIR_OP_REG);
        res_type = curr_func_item->u.func->res_types[i];
        if ((res_type == MIR_T_F || res_type == MIR_T_D) && n_xregs < 2) {
          new_insn_code = res_type == MIR_T_F ? MIR_FMOV : MIR_DMOV;
          ret_reg = n_xregs++ == 0 ? XMM0_HARD_REG : XMM1_HARD_REG;
        } else if (res_type == MIR_T_LD && n_fregs < 2) {  // ???
          new_insn_code = MIR_LDMOV;
          ret_reg = n_fregs == 0 ? ST0_HARD_REG : ST1_HARD_REG;
          n_fregs++;
        } else if (n_iregs < 2) {
          new_insn_code = MIR_MOV;
          ret_reg = n_iregs++ == 0 ? AX_HARD_REG : DX_HARD_REG;
        } else {
          (*MIR_get_error_func (ctx)) (MIR_ret_error,
                                       "x86-64 can not handle this combination of return values");
        }
        ret_reg_op = _MIR_new_hard_reg_op (ctx, ret_reg);
        new_insn = MIR_new_insn (ctx, new_insn_code, ret_reg_op, insn->ops[i]);
        gen_add_insn_before (gen_ctx, insn, new_insn);
        insn->ops[i] = ret_reg_op;
      }
    } else if (code == MIR_LSH || code == MIR_RSH || code == MIR_URSH || code == MIR_LSHS
               || code == MIR_RSHS || code == MIR_URSHS) {
      /* We can access only cl as shift register: */
      MIR_op_t creg_op = _MIR_new_hard_reg_op (ctx, CX_HARD_REG);

      new_insn = MIR_new_insn (ctx, MIR_MOV, creg_op, insn->ops[2]);
      gen_add_insn_before (gen_ctx, insn, new_insn);
      insn->ops[2] = creg_op;
    } else if (code == MIR_DIV || code == MIR_UDIV || code == MIR_DIVS || code == MIR_UDIVS) {
      /* Divide uses ax/dx as operands: */
      MIR_op_t areg_op = _MIR_new_hard_reg_op (ctx, AX_HARD_REG);

      new_insn = MIR_new_insn (ctx, MIR_MOV, areg_op, insn->ops[1]);
      gen_add_insn_before (gen_ctx, insn, new_insn);
      new_insn = MIR_new_insn (ctx, MIR_MOV, insn->ops[0], areg_op);
      gen_add_insn_after (gen_ctx, insn, new_insn);
      insn->ops[0] = insn->ops[1] = areg_op;
    } else if (code == MIR_MOD || code == MIR_UMOD || code == MIR_MODS || code == MIR_UMODS) {
      /* Divide uses ax/dx as operands: */
      MIR_op_t areg_op = _MIR_new_hard_reg_op (ctx, AX_HARD_REG);
      MIR_op_t dreg_op = _MIR_new_hard_reg_op (ctx, DX_HARD_REG);

      new_insn = MIR_new_insn (ctx, MIR_MOV, areg_op, insn->ops[1]);
      gen_add_insn_before (gen_ctx, insn, new_insn);
      insn->ops[1] = areg_op;
      new_insn = MIR_new_insn (ctx, MIR_MOV, insn->ops[0], dreg_op);
      gen_add_insn_after (gen_ctx, insn, new_insn);
      insn->ops[0] = dreg_op;
    } else if (code == MIR_EQ || code == MIR_NE || code == MIR_LT || code == MIR_ULT
               || code == MIR_LE || code == MIR_ULE || code == MIR_GT || code == MIR_UGT
               || code == MIR_GE || code == MIR_UGE || code == MIR_EQS || code == MIR_NES
               || code == MIR_LTS || code == MIR_ULTS || code == MIR_LES || code == MIR_ULES
               || code == MIR_GTS || code == MIR_UGTS || code == MIR_GES || code == MIR_UGES
               || code == MIR_FEQ || code == MIR_FNE || code == MIR_FLT || code == MIR_FLE
               || code == MIR_FGT || code == MIR_FGE || code == MIR_DEQ || code == MIR_DNE
               || code == MIR_DLT || code == MIR_DLE || code == MIR_DGT || code == MIR_DGE) {
      /* We can access only 4 regs in setxx -- use ax as the result: */
      MIR_op_t areg_op = _MIR_new_hard_reg_op (ctx, AX_HARD_REG);

      new_insn = MIR_new_insn (ctx, MIR_MOV, insn->ops[0], areg_op);
      gen_add_insn_after (gen_ctx, insn, new_insn);
      insn->ops[0] = areg_op;
    }
  }
}

static void isave (gen_ctx_t gen_ctx, MIR_insn_t anchor, int disp, MIR_reg_t hard_reg) {
  MIR_context_t ctx = gen_ctx->ctx;

  gen_mov (gen_ctx, anchor, MIR_MOV,
           _MIR_new_hard_reg_mem_op (ctx, MIR_T_I64, disp, SP_HARD_REG, MIR_NON_HARD_REG, 1),
           _MIR_new_hard_reg_op (ctx, hard_reg));
}

static void dsave (gen_ctx_t gen_ctx, MIR_insn_t anchor, int disp, MIR_reg_t hard_reg) {
  MIR_context_t ctx = gen_ctx->ctx;

  gen_mov (gen_ctx, anchor, MIR_DMOV,
           _MIR_new_hard_reg_mem_op (ctx, MIR_T_D, disp, SP_HARD_REG, MIR_NON_HARD_REG, 1),
           _MIR_new_hard_reg_op (ctx, hard_reg));
}

static void target_make_prolog_epilog (gen_ctx_t gen_ctx, bitmap_t used_hard_regs,
                                       size_t stack_slots_num) {
  MIR_context_t ctx = gen_ctx->ctx;
  MIR_func_t func;
  MIR_insn_t anchor, new_insn;
  MIR_op_t sp_reg_op, fp_reg_op;
  int64_t bp_saved_reg_offset, offset;
  size_t i, service_area_size, saved_hard_regs_size, stack_slots_size, block_size;

  assert (curr_func_item->item_type == MIR_func_item);
  func = curr_func_item->u.func;
  for (i = saved_hard_regs_size = 0; i <= R15_HARD_REG; i++)
    if (!target_call_used_hard_reg_p (i, MIR_T_UNDEF) && bitmap_bit_p (used_hard_regs, i))
      saved_hard_regs_size += 8;
#ifdef _WIN64
  for (; i <= XMM15_HARD_REG; i++)
    if (!target_call_used_hard_reg_p (i, MIR_T_UNDEF) && bitmap_bit_p (used_hard_regs, i))
      saved_hard_regs_size += 16;
#endif
  if (leaf_p && !alloca_p && !stack_arg_func_p && saved_hard_regs_size == 0 && !func->vararg_p
      && stack_slots_num == 0)
    return;
  sp_reg_op = _MIR_new_hard_reg_op (ctx, SP_HARD_REG);
  fp_reg_op = _MIR_new_hard_reg_op (ctx, FP_HARD_REG);
  /* Prologue: */
  anchor = DLIST_HEAD (MIR_insn_t, func->insns);
  new_insn
    = MIR_new_insn (ctx, MIR_MOV,
                    _MIR_new_hard_reg_mem_op (ctx, MIR_T_I64, -8, SP_HARD_REG, MIR_NON_HARD_REG, 1),
                    fp_reg_op);
  gen_add_insn_before (gen_ctx, anchor, new_insn); /* -8(sp) = bp */
  /* Use add for matching LEA: */
  new_insn = MIR_new_insn (ctx, MIR_ADD, fp_reg_op, sp_reg_op, MIR_new_int_op (ctx, -8));
  gen_add_insn_before (gen_ctx, anchor, new_insn); /* bp = sp - 8 */
  service_area_size = func->vararg_p ? reg_save_area_size + 8 : 8;
  stack_slots_size = stack_slots_num * 8;
  /* stack slots, and saved regs as multiple of 16 bytes: */
  block_size = (stack_slots_size + saved_hard_regs_size + 15) / 16 * 16;
  new_insn = MIR_new_insn (ctx, MIR_SUB, sp_reg_op, sp_reg_op,
                           MIR_new_int_op (ctx, block_size + service_area_size));
  gen_add_insn_before (gen_ctx, anchor, new_insn); /* sp -= block size + service_area_size */
  bp_saved_reg_offset = block_size;
#ifndef _WIN64
  if (func->vararg_p) {
    offset = block_size;
    isave (gen_ctx, anchor, offset, DI_HARD_REG);
    isave (gen_ctx, anchor, offset + 8, SI_HARD_REG);
    isave (gen_ctx, anchor, offset + 16, DX_HARD_REG);
    isave (gen_ctx, anchor, offset + 24, CX_HARD_REG);
    isave (gen_ctx, anchor, offset + 32, R8_HARD_REG);
    isave (gen_ctx, anchor, offset + 40, R9_HARD_REG);
    dsave (gen_ctx, anchor, offset + 48, XMM0_HARD_REG);
    dsave (gen_ctx, anchor, offset + 64, XMM1_HARD_REG);
    dsave (gen_ctx, anchor, offset + 80, XMM2_HARD_REG);
    dsave (gen_ctx, anchor, offset + 96, XMM3_HARD_REG);
    dsave (gen_ctx, anchor, offset + 112, XMM4_HARD_REG);
    dsave (gen_ctx, anchor, offset + 128, XMM5_HARD_REG);
    dsave (gen_ctx, anchor, offset + 144, XMM6_HARD_REG);
    dsave (gen_ctx, anchor, offset + 160, XMM7_HARD_REG);
    bp_saved_reg_offset += reg_save_area_size;
  }
#endif
  /* Saving callee saved hard registers: */
  offset = -bp_saved_reg_offset;
#ifdef _WIN64
  for (i = XMM0_HARD_REG; i <= XMM15_HARD_REG; i++)
    if (!target_call_used_hard_reg_p (i, MIR_T_UNDEF) && bitmap_bit_p (used_hard_regs, i)) {
      new_insn = _MIR_new_unspec_insn (ctx, 3, MIR_new_int_op (ctx, MOVDQA_CODE),
                                       _MIR_new_hard_reg_mem_op (ctx, MIR_T_D, offset, FP_HARD_REG,
                                                                 MIR_NON_HARD_REG, 1),
                                       _MIR_new_hard_reg_op (ctx, i));
      gen_add_insn_before (gen_ctx, anchor, new_insn); /* disp(sp) = saved hard reg */
      offset += 16;
    }
#endif
  for (i = 0; i <= R15_HARD_REG; i++)
    if (!target_call_used_hard_reg_p (i, MIR_T_UNDEF) && bitmap_bit_p (used_hard_regs, i)) {
      new_insn = MIR_new_insn (ctx, MIR_MOV,
                               _MIR_new_hard_reg_mem_op (ctx, MIR_T_I64, offset, FP_HARD_REG,
                                                         MIR_NON_HARD_REG, 1),
                               _MIR_new_hard_reg_op (ctx, i));
      gen_add_insn_before (gen_ctx, anchor, new_insn); /* disp(sp) = saved hard reg */
      offset += 8;
    }
  /* Epilogue: */
  anchor = DLIST_TAIL (MIR_insn_t, func->insns);
  /* Restoring hard registers: */
  offset = -bp_saved_reg_offset;
#ifdef _WIN64
  for (i = XMM0_HARD_REG; i <= XMM15_HARD_REG; i++)
<<<<<<< HEAD
    if (!target_call_used_hard_reg_p (i) && bitmap_bit_p (used_hard_regs, i)) {
      new_insn
        = _MIR_new_unspec_insn (ctx, 3, MIR_new_int_op (ctx, 0), _MIR_new_hard_reg_op (ctx, i),
                                _MIR_new_hard_reg_mem_op (ctx, MIR_T_D, offset, FP_HARD_REG,
                                                          MIR_NON_HARD_REG, 1));
=======
    if (!target_call_used_hard_reg_p (i, MIR_T_UNDEF) && bitmap_bit_p (used_hard_regs, i)) {
      new_insn = _MIR_new_unspec_insn (ctx, 3, MIR_new_int_op (ctx, MOVDQA_CODE),
                                       _MIR_new_hard_reg_op (ctx, i),
                                       _MIR_new_hard_reg_mem_op (ctx, MIR_T_D, offset, FP_HARD_REG,
                                                                 MIR_NON_HARD_REG, 1));
>>>>>>> 0e3d4cbc
      gen_add_insn_before (gen_ctx, anchor, new_insn); /* hard reg = disp(sp) */
      offset += 16;
    }
#endif
  for (i = 0; i <= R15_HARD_REG; i++)
    if (!target_call_used_hard_reg_p (i, MIR_T_UNDEF) && bitmap_bit_p (used_hard_regs, i)) {
      new_insn = MIR_new_insn (ctx, MIR_MOV, _MIR_new_hard_reg_op (ctx, i),
                               _MIR_new_hard_reg_mem_op (ctx, MIR_T_I64, offset, FP_HARD_REG,
                                                         MIR_NON_HARD_REG, 1));
      gen_add_insn_before (gen_ctx, anchor, new_insn); /* hard reg = disp(sp) */
      offset += 8;
    }
  new_insn = MIR_new_insn (ctx, MIR_ADD, sp_reg_op, fp_reg_op, MIR_new_int_op (ctx, 8));
  gen_add_insn_before (gen_ctx, anchor, new_insn); /* sp = bp + 8 */
  new_insn = MIR_new_insn (ctx, MIR_MOV, fp_reg_op,
                           _MIR_new_hard_reg_mem_op (ctx, MIR_T_I64, -8, SP_HARD_REG,
                                                     MIR_NON_HARD_REG, 1));
  gen_add_insn_before (gen_ctx, anchor, new_insn); /* bp = -8(sp) */
}

struct pattern {
  MIR_insn_code_t code;
  /* Pattern elements:
     blank - ignore
     X - match everything
     $ - finish successfully matching
     r - register (we don't care about bp and sp because they are fixed and used correctly)
     h[0-31] - hard register with given number
     z - operand is zero
     i[0-3] - immediate of size 8,16,32,64-bits
     p[0-3] - reference
     s - immediate 1, 2, 4, or 8 (scale)
     c<number> - immediate integer <number>
     m[0-3] - int (signed or unsigned) type memory of size 8,16,32,64-bits
     ms[0-3] - signed int type memory of size 8,16,32,64-bits
     mu[0-3] - unsigned int type memory of size 8,16,32,64-bits
     mf - memory of float
     md - memory of double
     mld - memory of long double
     l - label which can be present by 32-bit
     [0-9] - an operand matching n-th operand (n should be less than given operand number)

     Remember we have no float or (long) double immediate at this stage. They are represented by
     a reference to data item.  */
  const char *pattern;
  /* Replacement elements:
     blank - ignore
     ; - insn separation
     X - REX byte with W=1
     Y - Optional REX byte with W=0
     Z - Obligatory REX byte with W=0
     [0-9A-F]+ pairs of hexidecimal digits opcode
     r[0-2] = n-th operand in ModRM:reg
     R[0-2] = n-th operand in ModRM:rm with mod == 3
     m[0-2] = n-th operand is mem
     mt = temp memory in red zone (-16(sp))
     mT = switch table memory (h11,r,8)
     ap = 2 and 3 operand forms address by plus (1st reg to base, 2nd reg to index, disp to disp)
     am = 2 and 3 operand forms address by mult (1st reg to index and mult const to scale)
     ad<value> - forms address: 1th operand is base reg and <value> is displacement
     i[0-2] - n-th operand in byte immediate (should be imm of type i8)
     I[0-2] - n-th operand in 4 byte immediate (should be imm of type i32)
     J[0-2] - n-th operand in 8 byte immediate
     P[0-2] - n-th operand in 8 byte address
     T     - absolute 8-byte switch table address
     l[0-2] - n-th operand-label in 32-bit
     /[0-7] - opmod with given value (reg of MOD-RM)
     +[0-2] - lower 3-bit part of opcode used for n-th reg operand
     c<value> - address of 32-bit or 64-bit constant in memory pool (we keep always 64-bit
                in memory pool. x86_64 is LE)
     h<one or two hex digits> - hardware register with given number in reg of ModRM:reg;
                                 one bit of 8-15 in REX.R
     H<one or two hex digits> - hardware register with given number in rm of MOD-RM with and mod=3
     (register); one bit of 8-15 in REX.B v<value> - 8-bit immediate with given hex value V<value> -
     32-bit immediate with given hex value
  */
  const char *replacement;
};

// make imm always second operand (symplify for cmp and commutative op)
// make result of cmp op always a register and memory only the 2nd operand if first is reg,
// but not for FP (NAN) (simplify)
// for FP cmp first operand should be always reg (machinize)

#define IOP0(ICODE, SUFF, PREF, RRM_CODE, MR_CODE, RMI8_CODE, RMI32_CODE)  \
  {ICODE##SUFF, "r 0 r", #PREF " " RRM_CODE " r0 R2"},       /* op r0,r2*/ \
    {ICODE##SUFF, "r 0 m3", #PREF " " RRM_CODE " r0 m2"},    /* op r0,m2*/ \
    {ICODE##SUFF, "m3 0 r", #PREF " " MR_CODE " r2 m0"},     /* op m0,r2*/ \
    {ICODE##SUFF, "r 0 i0", #PREF " " RMI8_CODE " R0 i2"},   /* op r0,i2*/ \
    {ICODE##SUFF, "m3 0 i0", #PREF " " RMI8_CODE " m0 i2"},  /* op m0,i2*/ \
    {ICODE##SUFF, "r 0 i2", #PREF " " RMI32_CODE " R0 I2"},  /* op r0,i2*/ \
    {ICODE##SUFF, "m3 0 i2", #PREF " " RMI32_CODE " m0 I2"}, /* op m0,i2*/

#define IOP(ICODE, RRM_CODE, MR_CODE, RMI8_CODE, RMI32_CODE)  \
  IOP0 (ICODE, , X, RRM_CODE, MR_CODE, RMI8_CODE, RMI32_CODE) \
  IOP0 (ICODE, S, Y, RRM_CODE, MR_CODE, RMI8_CODE, RMI32_CODE)

#define FOP(ICODE, OP_CODE) {ICODE, "r 0 r", OP_CODE " r0 R2"}, {ICODE, "r 0 mf", OP_CODE " r0 m2"},

#define DOP(ICODE, OP_CODE) {ICODE, "r 0 r", OP_CODE " r0 R2"}, {ICODE, "r 0 md", OP_CODE " r0 m2"},

#define LDOP(ICODE, OP_CODE)      \
  /* fld m1;fld m2;op;fstp m0: */ \
  {ICODE, "mld mld mld", "DB /5 m1; DB /5 m2; " OP_CODE "; DB /7 m0"},

#define SHOP0(ICODE, SUFF, PREF, CL_OP_CODE, I8_OP_CODE)                    \
  {ICODE##SUFF, "r 0 h1", #PREF " " CL_OP_CODE " R0"},       /* sh r0,cl */ \
    {ICODE##SUFF, "m3 0 h1", #PREF " " CL_OP_CODE " m0"},    /* sh m0,cl */ \
    {ICODE##SUFF, "r 0 i0", #PREF " " I8_OP_CODE " R0 i2"},  /* sh r0,i2 */ \
    {ICODE##SUFF, "m3 0 i0", #PREF " " I8_OP_CODE " m0 i2"}, /* sh m0,i2 */

#define SHOP(ICODE, CL_OP_CODE, I8_OP_CODE)  \
  SHOP0 (ICODE, , X, CL_OP_CODE, I8_OP_CODE) \
  SHOP0 (ICODE, S, Y, CL_OP_CODE, I8_OP_CODE)

/* cmp ...; setx r0; movzbl r0,r0: */
#define CMP0(ICODE, SUFF, PREF, SETX)                                                            \
  {ICODE##SUFF, "r r r", #PREF " 3B r1 R2;" SETX " R0;X 0F B6 r0 R0"},        /* cmp r1,r2;...*/ \
    {ICODE##SUFF, "r r m3", #PREF " 3B r1 m2;" SETX " R0;X 0F B6 r0 R0"},     /* cmp r1,m2;...*/ \
    {ICODE##SUFF, "r r i0", #PREF " 83 /7 R1 i2;" SETX " R0;X 0F B6 r0 R0"},  /* cmp r1,i2;...*/ \
    {ICODE##SUFF, "r r i2", #PREF " 81 /7 R1 I2;" SETX " R0;X 0F B6 r0 R0"},  /* cmp r1,i2;...*/ \
    {ICODE##SUFF, "r m3 i0", #PREF " 83 /7 m1 i2;" SETX " R0;X 0F B6 r0 R0"}, /* cmp m1,i2;...*/ \
    {ICODE##SUFF, "r m3 i2", #PREF " 81 /7 m1 I2;" SETX " R0;X 0F B6 r0 R0"}, /* cmp m1,i2;...*/

#define CMP(ICODE, SET_OPCODE)  \
  CMP0 (ICODE, , X, SET_OPCODE) \
  CMP0 (ICODE, S, Y, SET_OPCODE)

#define FEQ(ICODE, V, SET_OPCODE)                                                            \
  /*xor %eax,%eax;ucomiss r1,{r,m2};mov V,%edx;set[n]p r0;cmovne %rdx,%rax; mov %rax,r0:  */ \
  {ICODE, "r r r",                                                                           \
   "33 h0 H0; 0F 2E r1 R2; BA " V "; " SET_OPCODE " H0; X 0F 45 h0 H2; X 8B r0 H0"},         \
    {ICODE, "r r md",                                                                        \
     "33 h0 H0; 0F 2E r1 m2; BA " V "; " SET_OPCODE " H0; X 0F 45 h0 H2; X 8B r0 H0"},

#define DEQ(ICODE, V, SET_OPCODE)                                                            \
  /*xor %eax,%eax;ucomisd r1,{r,m2};mov V,%edx;set[n]p r0;cmovne %rdx,%rax; mov %rax,r0:  */ \
  {ICODE, "r r r",                                                                           \
   "33 h0 H0; 66 Y 0F 2E r1 R2; BA " V "; " SET_OPCODE " H0; X 0F 45 h0 H2; X 8B r0 H0"},    \
    {ICODE, "r r md",                                                                        \
     "33 h0 H0; 66 Y 0F 2E r1 m2; BA " V "; " SET_OPCODE " H0; X 0F 45 h0 H2; X 8B r0 H0"},

#define LDEQ(ICODE, V, SET_OPCODE)                                     \
  /*fld m2;fld m1;xor %eax,%eax;fucomip st,st(1);fstp %st;mov V,%edx;  \
    set[n]p r0;cmovne %rdx,%rax;mov %rax,r0: */                        \
  {ICODE, "r mld mld",                                                 \
   "DB /5 m2; DB /5 m1; 33 h0 H0; DF E9; DD D8; BA " V "; " SET_OPCODE \
   " H0; X 0F 45 h0 H2; X 8B r0 H0"},

#define FCMP(ICODE, SET_OPCODE)                                              \
  /*xor %eax,%eax;ucomiss r1,r2;setx az; mov %rax,r0:  */                    \
  {ICODE, "r r r", "33 h0 H0; Y 0F 2E r1 R2; " SET_OPCODE " H0;X 8B r0 H0"}, \
    {ICODE, "r r mf", "33 h0 H0; Y 0F 2E r1 m2; " SET_OPCODE " H0;X 8B r0 H0"},

#define DCMP(ICODE, SET_OPCODE)                                                 \
  /*xor %eax,%eax;ucomisd r1,r2;setx az; mov %rax,r0:  */                       \
  {ICODE, "r r r", "33 h0 H0; 66 Y 0F 2F r1 R2; " SET_OPCODE " H0;X 8B r0 H0"}, \
    {ICODE, "r r md", "33 h0 H0; 66 Y 0F 2F r1 m2; " SET_OPCODE " H0;X 8B r0 H0"},

#define LDCMP(ICODE, SET_OPCODE)                                                   \
  /*fld m2;fld m1;xor %eax,%eax;fcomip st,st(1);fstp %st;setx az; mov %rax,r0:  */ \
  {ICODE, "r mld mld", "DB /5 m2; DB /5 m1; 33 h0 H0; DF F1; DD D8; " SET_OPCODE " H0;X 8B r0 H0"},

#define BR0(ICODE, SUFF, PREF, LONG_JMP_OPCODE)                                                 \
  {ICODE##SUFF, "l r", #PREF " 83 /7 R1 v0;" LONG_JMP_OPCODE " l0"},    /*cmp r0,$0;jxx rel32*/ \
    {ICODE##SUFF, "l m3", #PREF " 83 /7 m1 v0;" LONG_JMP_OPCODE " l0"}, /*cmp m0,$0;jxx rel8*/

#define BR(ICODE, LONG_JMP_OPCODE)  \
  BR0 (ICODE, , X, LONG_JMP_OPCODE) \
  BR0 (ICODE, S, Y, LONG_JMP_OPCODE)

#define BCMP0(ICODE, SUFF, PREF, LONG_JMP_OPCODE)                                                  \
  {ICODE##SUFF, "l r r", #PREF " 3B r1 R2;" LONG_JMP_OPCODE " l0"},        /*cmp r0,r1;jxx rel32*/ \
    {ICODE##SUFF, "l r m3", #PREF " 3B r1 m2;" LONG_JMP_OPCODE " l0"},     /*cmp r0,m1;jxx rel8*/  \
    {ICODE##SUFF, "l r i0", #PREF " 83 /7 R1 i2;" LONG_JMP_OPCODE " l0"},  /*cmp r0,i1;jxx rel32*/ \
    {ICODE##SUFF, "l r i2", #PREF " 81 /7 R1 I2;" LONG_JMP_OPCODE " l0"},  /*cmp r0,i1;jxx rel32*/ \
    {ICODE##SUFF, "l m3 i0", #PREF " 83 /7 m1 i2;" LONG_JMP_OPCODE " l0"}, /*cmp m0,i1;jxx rel32*/ \
    {ICODE##SUFF, "l m3 i2", #PREF " 81 /7 m1 I2;" LONG_JMP_OPCODE " l0"}, /*cmp m0,i1;jxx rel32*/

#define BCMP(ICODE, LONG_JMP_OPCODE)  \
  BCMP0 (ICODE, , X, LONG_JMP_OPCODE) \
  BCMP0 (ICODE, S, Y, LONG_JMP_OPCODE)

#define FBCMP(ICODE, LONG_JMP_OPCODE) \
  {ICODE, "l r r", "Y 0F 2E r1 R2;" LONG_JMP_OPCODE " l0"}, /* ucomiss r0,r1;jxx rel32*/

#define DBCMP(ICODE, LONG_JMP_OPCODE) \
  {ICODE, "l r r", "66 Y 0F 2E r1 R2;" LONG_JMP_OPCODE " l0"}, /* ucomisd r0,r1;jxx rel32*/

#define LDBCMP(ICODE, LONG_JMP_OPCODE)                    \
  /* fld m2;fld m1; fcomip st,st(1); fstp st; jxx rel32*/ \
  {ICODE, "l mld mld", "DB /5 m2; DB /5 m1; DF F1; DD D8; " LONG_JMP_OPCODE " l0"},

static const struct pattern patterns[] = {
  {MIR_MOV, "r z", "Y 33 r0 R0"},      /* xor r0,r0 -- 32 bit xor */
  {MIR_MOV, "r r", "X 8B r0 R1"},      /* mov r0,r1 */
  {MIR_MOV, "r m3", "X 8B r0 m1"},     /* mov r0,m1 */
  {MIR_MOV, "m3 r", "X 89 r1 m0"},     /* mov m0,r1 */
  {MIR_MOV, "r i2", "X C7 /0 R0 I1"},  /* mov r0,i32 */
  {MIR_MOV, "m3 i2", "X C7 /0 m0 I1"}, /* mov m0,i32 */
  {MIR_MOV, "r i3", "X B8 +0 J1"},     /* mov r0,i64 */
  {MIR_MOV, "r p", "X B8 +0 P1"},      /* mov r0,a64 */

  {MIR_MOV, "m0 r", "Z 88 r1 m0"},    /* mov m0, r1 */
  {MIR_MOV, "m1 r", "66 Y 89 r1 m0"}, /* mov m0, r1 */
  {MIR_MOV, "m2 r", "Y 89 r1 m0"},    /* mov m0, r1 */

  {MIR_MOV, "r ms0", "X 0F BE r0 m1"}, /* movsx r0, m1 */
  {MIR_MOV, "r ms1", "X 0F BF r0 m1"}, /* movsx r0, m1 */
  {MIR_MOV, "r ms2", "X 63 r0 m1"},    /* movsx r0, m1 */

  {MIR_MOV, "r mu0", "X 0F B6 r0 m1"}, /* movzx r0, m1 */
  {MIR_MOV, "r mu1", "X 0F B7 r0 m1"}, /* movzx r0, m1 */
  {MIR_MOV, "r mu2", "8B r0 m1"},      /* mov r0, m1 */

  {MIR_MOV, "m0 i0", "Y C6 /0 m0 i1"}, /* mov m0,i8 */
  {MIR_MOV, "m2 i2", "Y C7 /0 m0 I1"}, /* mov m0,i32 */

  {MIR_FMOV, "r r", "F3 Y 0F 10 r0 R1"},  /* movss r0,r1 */
  {MIR_FMOV, "r mf", "F3 Y 0F 10 r0 m1"}, /* movss r0,m32 */
  {MIR_FMOV, "mf r", "F3 Y 0F 11 r1 m0"}, /* movss r0,m32 */

  {MIR_DMOV, "r r", "F2 Y 0F 10 r0 R1"},  /* movsd r0,r1 */
  {MIR_DMOV, "r md", "F2 Y 0F 10 r0 m1"}, /* movsd r0,m64 */
  {MIR_DMOV, "md r", "F2 Y 0F 11 r1 m0"}, /* movsd m64,r0 */

  {MIR_LDMOV, "mld h32", "DB /7 m0"},           /*only for ret and calls in given order: fstp m0 */
  {MIR_LDMOV, "h32 mld", "DB /5 m1"},           /*only for ret and calls in given order: fld m1 */
  {MIR_LDMOV, "mld h33", "D9 C9; DB /7 m0"},    /*only for ret and calls: fxch;fstp m0 */
  {MIR_LDMOV, "h33 mld", "DB /5 m1; D9 C9"},    /*only for ret and calls: fld m1; fxch */
  {MIR_LDMOV, "mld mld", "DB /5 m1; DB /7 m0"}, /* fld m1; fstp m0 */

#define STR(c) #c
#define STR_VAL(c) STR (c)

  {MIR_UNSPEC, "c" STR_VAL (MOVDQA_CODE) " r r", "66 Y 0F 6F r1 R2"},  /* movdqa r0,r1 */
  {MIR_UNSPEC, "c" STR_VAL (MOVDQA_CODE) " r md", "66 Y 0F 6F r1 m2"}, /* movdqa r0,m128 */
  {MIR_UNSPEC, "c" STR_VAL (MOVDQA_CODE) " md r", "66 Y 0F 7F r2 m1"}, /* movdqa m128,r0 */

  {MIR_EXT8, "r r", "X 0F BE r0 R1"},    /* movsx r0,r1 */
  {MIR_EXT8, "r m0", "X 0F BE r0 m1"},   /* movsx r0,m1 */
  {MIR_EXT16, "r r", "X 0F BF r0 R1"},   /* movsx r0,r1 */
  {MIR_EXT16, "r m1", "X 0F BF r0 m1"},  /* movsx r0,m1 */
  {MIR_EXT32, "r r", "X 63 r0 R1"},      /* movsx r0,r1 */
  {MIR_EXT32, "r m2", "X 63 r0 m1"},     /* movsx r0,m1 */
  {MIR_UEXT8, "r r", "X 0F B6 r0 R1"},   /* movzx r0,r1 */
  {MIR_UEXT8, "r m0", "X 0F B6 r0 m1"},  /* movzx r0,m1 */
  {MIR_UEXT16, "r r", "X 0F B7 r0 R1"},  /* movzx r0,r1 */
  {MIR_UEXT16, "r m1", "X 0F B7 r0 m1"}, /* movzx r0,m1 */
  {MIR_UEXT32, "r r", "Y 8B r0 R1"},     /* mov r0,r1 */
  {MIR_UEXT32, "r m2", "Y 8B r0 m1"},    /* mov r0,m1 */

  {MIR_I2F, "r r", "F3 X 0F 2A r0 R1"},                  /* cvtsi2ss r0,r1 */
  {MIR_I2F, "r mf", "F3 X 0F 2A r0 m1"},                 /* cvtsi2ss r0,m1 */
  {MIR_I2D, "r r", "F2 X 0F 2A r0 R1"},                  /* cvtsi2sd r0,r1 */
  {MIR_I2D, "r md", "F2 X 0F 2A r0 m1"},                 /* cvtsi2sd r0,m1 */
  {MIR_I2LD, "mld r", "X 89 r1 mt; DF /5 mt; DB /7 m0"}, /*mov -16(sp),r1;fild -16(sp);fstp m0 */

  {MIR_F2I, "r r", "F3 X 0F 2C r0 R1"},  /* cvttss2si r0,r1 */
  {MIR_F2I, "r mf", "F3 X 0F 2C r0 m1"}, /* cvttss2si r0,m1 */
  {MIR_D2I, "r r", "F2 X 0F 2C r0 R1"},  /* cvttsd2si r0,r1 */
  {MIR_D2I, "r md", "F2 X 0F 2C r0 m1"}, /* cvttsd2si r0,m1 */

  {MIR_F2D, "r r", "F3 Y 0F 5A r0 R1"},  /* cvtss2sd r0,r1 */
  {MIR_F2D, "r mf", "F3 Y 0F 5A r0 m1"}, /* cvtss2sd r0,m1 */
                                         /* fld m1;fstpl -16(sp);movsd r0,-16(sp): */
  {MIR_LD2D, "r mld", "DB /5 m1; DD /3 mt; F2 Y 0F 10 r0 mt"},

  {MIR_D2F, "r r", "F2 Y 0F 5A r0 R1"},  /* cvtsd2ss r0,r1 */
  {MIR_D2F, "r md", "F2 Y 0F 5A r0 m1"}, /* cvtsd2ss r0,m1 */
  /* fld m1;fstps -16(sp);movss r0, -16(sp): */
  {MIR_LD2F, "r mld", "DB /5 m1; D9 /3 mt; F3 Y 0F 10 r0 mt"},

  /* movss -16(sp), r1; flds -16(sp); fstp m0: */
  {MIR_F2LD, "mld r", "F3 Y 0F 11 r1 mt; D9 /0 mt; DB /7 m0"},
  {MIR_F2LD, "mld mf", "D9 /0 m1; DB /7 m0"}, /* flds m1; fstp m0 */
  /* movsd -16(sp), r1; fldl -16(sp); fstp m0: */
  {MIR_D2LD, "mld r", "F2 Y 0F 11 r1 mt; DD /0 mt; DB /7 m0"},
  {MIR_D2LD, "mld md", "DD /0 m1; DB /7 m0"}, /* fldl m1; fstp m0 */

  /* lea r0, 15(r1); and r0, r0, -16; sub sp, r0; mov r0, sp: */
  {MIR_ALLOCA, "r r", "Y 8D r0 adF; X 81 /4 R0 VFFFFFFF0; X 2B h04 R0; X 8B r0 H04"},
  {MIR_ALLOCA, "r i2", "X 81 /5 H04 I1; X 8B r0 H04"}, /* sub sp, i2; mov r0, sp */

  {MIR_BSTART, "r", "X 8B r0 H4"}, /* r0 = sp */
  {MIR_BEND, "r", "X 8B h4 R0"},   /* sp = r0 */

  {MIR_NEG, "r 0", "X F7 /3 R1"},   /* neg r0 */
  {MIR_NEG, "m3 0", "X F7 /3 m1"},  /* neg m0 */
  {MIR_NEGS, "r 0", "Y F7 /3 R1"},  /* neg r0 */
  {MIR_NEGS, "m2 0", "Y F7 /3 m1"}, /* neg m0 */

  {MIR_FNEG, "r 0", "Y 0F 57 r0 c0000000080000000"},    /* xorps r0,80000000 */
  {MIR_DNEG, "r 0", "66 Y 0F 57 r0 c8000000000000000"}, /* xorpd r0,0x8000000000000000 */
  {MIR_LDNEG, "mld mld", "DB /5 m1; D9 E0; DB /7 m0"},  /* fld m1; fchs; fstp m0 */

  IOP (MIR_ADD, "03", "01", "83 /0", "81 /0") /* x86_64 int additions */

  {MIR_ADD, "r r r", "X 8D r0 ap"},   /* lea r0,(r1,r2)*/
  {MIR_ADD, "r r i2", "X 8D r0 ap"},  /* lea r0,i2(r1)*/
  {MIR_ADDS, "r r r", "Y 8D r0 ap"},  /* lea r0,(r1,r2)*/
  {MIR_ADDS, "r r i2", "Y 8D r0 ap"}, /* lea r0,i2(r1)*/

  IOP (MIR_SUB, "2B", "29", "83 /5", "81 /5") /* x86_64 int subtractions */

  {MIR_MUL, "r 0 r", "X 0F AF r0 R2"},    /* imul r0,r1*/
  {MIR_MUL, "r 0 m3", "X 0F AF r0 m2"},   /* imul r0,m1*/
  {MIR_MUL, "r r i2", "X 69 r0 R1 I2"},   /* imul r0,r1,i32*/
  {MIR_MUL, "r m3 i2", "X 69 r0 m1 I2"},  /* imul r0,m1,i32*/
  {MIR_MUL, "r r s", "X 8D r0 ap"},       /* lea r0,(,r1,s2)*/
  {MIR_MULS, "r 0 r", "Y 0F AF r0 R2"},   /* imul r0,r1*/
  {MIR_MULS, "r 0 m2", "Y 0F AF r0 m2"},  /* imul r0,m1*/
  {MIR_MULS, "r r i2", "Y 69 r0 R1 I2"},  /* imul r0,r1,i32*/
  {MIR_MULS, "r m2 i2", "Y 69 r0 m1 I2"}, /* imul r0,m1,i32*/
  {MIR_MULS, "r r s", "Y 8D r0 ap"},      /* lea r0,(,r1,s2)*/

  {MIR_DIV, "h0 h0 r", "X 99; X F7 /7 R2"},   /* cqo; idiv r2*/
  {MIR_DIV, "h0 h0 m3", "X 99; X F7 /7 m2"},  /* cqo; idiv m2*/
  {MIR_DIVS, "h0 h0 r", "Y 99; Y F7 /7 R2"},  /* cqo; idiv r2*/
  {MIR_DIVS, "h0 h0 m2", "Y 99; Y F7 /7 m2"}, /* cqo; idiv m2*/

  {MIR_UDIV, "h0 h0 r", "31 D2; X F7 /6 R2"},   /* xorl edx,edx; div r2*/
  {MIR_UDIV, "h0 h0 m3", "31 D2; X F7 /6 m2"},  /* xorl edx,edx; div m2*/
  {MIR_UDIVS, "h0 h0 r", "31 D2; Y F7 /6 R2"},  /* xorl edx,edx; div r2*/
  {MIR_UDIVS, "h0 h0 m2", "31 D2; Y F7 /6 m2"}, /* xorl edx,edx; div m2*/

  {MIR_MOD, "h2 h0 r", "X 99; X F7 /7 R2"},   /* cqo; idiv r2*/
  {MIR_MOD, "h2 h0 m3", "X 99; X F7 /7 m2"},  /* cqo; idiv m2*/
  {MIR_MODS, "h2 h0 r", "Y 99; Y F7 /7 R2"},  /* cqo; idiv r2*/
  {MIR_MODS, "h2 h0 m2", "Y 99; Y F7 /7 m2"}, /* cqo; idiv m2*/

  {MIR_UMOD, "h2 h0 r", "31 D2; X F7 /6 R2"},   /* xorl edx,edx; div r2*/
  {MIR_UMOD, "h2 h0 m3", "31 D2; X F7 /6 m2"},  /* xorl edx,edx; div m2*/
  {MIR_UMODS, "h2 h0 r", "31 D2; Y F7 /6 R2"},  /* xorl edx,edx; div r2*/
  {MIR_UMODS, "h2 h0 m2", "31 D2; Y F7 /6 m2"}, /* xorl edx,edx; div m2*/

  IOP (MIR_AND, "23", "21", "83 /4", "81 /4")                                            /*ands*/
  IOP (MIR_OR, "0B", "09", "83 /1", "81 /1") IOP (MIR_XOR, "33", "31", "83 /6", "81 /6") /*(x)ors*/

  FOP (MIR_FADD, "F3 Y 0F 58") DOP (MIR_DADD, "F2 Y 0F 58") FOP (MIR_FSUB, "F3 Y 0F 5C") /**/
  DOP (MIR_DSUB, "F2 Y 0F 5C") FOP (MIR_FMUL, "F3 Y 0F 59") DOP (MIR_DMUL, "F2 Y 0F 59") /**/
  FOP (MIR_FDIV, "F3 Y 0F 5E") DOP (MIR_DDIV, "F2 Y 0F 5E")                              /**/

  LDOP (MIR_LDADD, "DE C1") LDOP (MIR_LDSUB, "DE E9") /* long double adds/subs */
  LDOP (MIR_LDMUL, "DE C9") LDOP (MIR_LDDIV, "DE F9") /* long double muls/divs */

  SHOP (MIR_LSH, "D3 /4", "C1 /4") SHOP (MIR_RSH, "D3 /7", "C1 /7") /* arithm shifts */
  SHOP (MIR_URSH, "D3 /5", "C1 /5")                                 /* logical shifts */

  CMP (MIR_EQ, "0F 94") CMP (MIR_NE, "0F 95") CMP (MIR_LT, "0F 9C")   /* 1.int cmps */
  CMP (MIR_ULT, "0F 92") CMP (MIR_LE, "0F 9E") CMP (MIR_ULE, "0F 96") /* 2.int cmps */
  CMP (MIR_GT, "0F 9F") CMP (MIR_UGT, "0F 97") CMP (MIR_GE, "0F 9D")  /* 3.int cmps */
  CMP (MIR_UGE, "0F 93")                                              /* 4.int cmps */

  FEQ (MIR_FEQ, "V0", "0F 9B") DEQ (MIR_DEQ, "V0", "0F 9B")   /* 1. fp cmps */
  LDEQ (MIR_LDEQ, "V0", "0F 9B") FEQ (MIR_FNE, "V1", "0F 9A") /* 2. fp cmps */
  DEQ (MIR_DNE, "V1", "0F 9A") LDEQ (MIR_LDNE, "V1", "0F 9A") /* 3. fp cmps */

  FCMP (MIR_FLT, "0F 92") DCMP (MIR_DLT, "0F 92") LDCMP (MIR_LDLT, "0F 92") /*4*/
  FCMP (MIR_FLE, "0F 96") DCMP (MIR_DLE, "0F 96") LDCMP (MIR_LDLE, "0F 96") /*5*/
  FCMP (MIR_FGT, "0F 97") DCMP (MIR_DGT, "0F 97") LDCMP (MIR_LDGT, "0F 97") /*6*/
  FCMP (MIR_FGE, "0F 93") DCMP (MIR_DGE, "0F 93") LDCMP (MIR_LDGE, "0F 93") /*7*/

  {MIR_JMP, "l", "E9 l0"}, /* 32-bit offset jmp */

  /* movq TableAddress,r11; mov (r11,r,8),r11; jmp *r11; TableContent */
  {MIR_SWITCH, "r $", "49 BB T; X 8B hB mT; 41 FF E3"},

  BR (MIR_BT, "0F 85") BR (MIR_BF, "0F 84") /* branches */

  BCMP (MIR_BEQ, "0F 84") BCMP (MIR_BNE, "0F 85")  /* 1. int compare and branch */
  BCMP (MIR_BLT, "0F 8C") BCMP (MIR_UBLT, "0F 82") /* 2. int compare and branch */
  BCMP (MIR_BLE, "0F 8E") BCMP (MIR_UBLE, "0F 86") /* 3. int compare and branch */
  BCMP (MIR_BGT, "0F 8F") BCMP (MIR_UBGT, "0F 87") /* 4. int compare and branch */
  BCMP (MIR_BGE, "0F 8D") BCMP (MIR_UBGE, "0F 83") /* 5. int compare and branch */

  FBCMP (MIR_FBLT, "0F 82") DBCMP (MIR_DBLT, "0F 82")   /* 1. fp cmp and branch */
  LDBCMP (MIR_LDBLT, "0F 82") FBCMP (MIR_FBLE, "0F 86") /* 2. fp cmp and branch */
  DBCMP (MIR_DBLE, "0F 86") LDBCMP (MIR_LDBLE, "0F 86") /* 3. fp cmp and branch */
  FBCMP (MIR_FBGT, "0F 87") DBCMP (MIR_DBGT, "0F 87")   /* 4. fp cmp and branch */
  LDBCMP (MIR_LDBGT, "0F 87") FBCMP (MIR_FBGE, "0F 83") /* 5. fp cmp and branch */
  DBCMP (MIR_DBGE, "0F 83") LDBCMP (MIR_LDBGE, "0F 83") /* 6. fp cmp and branch */

  {MIR_FBEQ, "l r r", "Y 0F 2E r1 R2; 7A v6; 0F 84 l0"},    /* ucomiss r0,r1;jp L;je rel32 L: */
  {MIR_DBEQ, "l r r", "66 Y 0F 2E r1 R2; 7A v6; 0F 84 l0"}, /* ucomisd r0,r1;jp L;je rel32 L: */
  /* fld m2;fld m1;fucomip st,st1;fstp st;jp L;je rel32 L: */
  {MIR_LDBEQ, "l mld mld", "DB /5 m2; DB /5 m1; DF E9; DD D8; 7A v6; 0F 84 l0"},

  {MIR_FBNE, "l r r", "Y 0F 2E r1 R2; 0F 8A l0; 0F 85 l0"},    /* ucomiss r0,r1;jp rel32;jne rel32*/
  {MIR_DBNE, "l r r", "66 Y 0F 2E r1 R2; 0F 8A l0; 0F 85 l0"}, /* ucomisd r0,r1;jp rel32;jne rel32*/
  /* fld m2;fld m1;fucomip st,st1;fstp st;jp rel32;jne rel32 */
  {MIR_LDBNE, "l mld mld", "DB /5 m2; DB /5 m1; DF E9; DD D8; 0F 8A l0; 0F 85 l0"},

  {MIR_CALL, "X r $", "Y FF /2 R1"}, /* call *r1 */

  {MIR_RET, "$", "C3"}, /* ret ax, dx, xmm0, xmm1, st0, st1  */
};

static void target_get_early_clobbered_hard_regs (MIR_insn_t insn, MIR_reg_t *hr1, MIR_reg_t *hr2) {
  MIR_insn_code_t code = insn->code;

  *hr1 = *hr2 = MIR_NON_HARD_REG;
  if (code == MIR_DIV || code == MIR_UDIV || code == MIR_DIVS || code == MIR_UDIVS
      || code == MIR_MOD || code == MIR_UMOD || code == MIR_MODS || code == MIR_UMODS) {
    *hr1 = DX_HARD_REG;
  } else if (code == MIR_FEQ || code == MIR_FNE || code == MIR_DEQ || code == MIR_DNE
             || code == MIR_LDEQ || code == MIR_LDNE) {
    *hr1 = AX_HARD_REG;
    *hr2 = DX_HARD_REG;
  } else if (code == MIR_FLT || code == MIR_FLE || code == MIR_FGT || code == MIR_FGE
             || code == MIR_DLT || code == MIR_DLE || code == MIR_DGT || code == MIR_DGE
             || code == MIR_LDLT || code == MIR_LDLE || code == MIR_LDGT || code == MIR_LDGE) {
    *hr1 = AX_HARD_REG;
  }
}

// constraint: esp can not be index

static int int8_p (int64_t v) { return INT8_MIN <= v && v <= INT8_MAX; }
static int uint8_p (int64_t v) { return 0 <= v && v <= UINT8_MAX; }
static int int16_p (int64_t v) { return INT16_MIN <= v && v <= INT16_MAX; }
static int MIR_UNUSED uint16_p (int64_t v) { return 0 <= v && v <= UINT16_MAX; }
static int int32_p (int64_t v) { return INT32_MIN <= v && v <= INT32_MAX; }
static int uint32_p (int64_t v) { return 0 <= v && v <= UINT32_MAX; }

static int dec_value (int ch) { return '0' <= ch && ch <= '9' ? ch - '0' : -1; }

static uint64_t read_dec (const char **ptr) {
  int v;
  const char *p;
  uint64_t res = 0;

  for (p = *ptr; (v = dec_value (*p)) >= 0; p++) {
    gen_assert ((res >> 60) == 0);
    res = res * 10 + v;
  }
  gen_assert (p != *ptr);
  *ptr = p - 1;
  return res;
}

static int pattern_index_cmp (const void *a1, const void *a2) {
  int i1 = *(const int *) a1, i2 = *(const int *) a2;
  int c1 = (int) patterns[i1].code, c2 = (int) patterns[i2].code;

  return c1 != c2 ? c1 - c2 : (long) i1 - (long) i2;
}

static void patterns_init (gen_ctx_t gen_ctx) {
  int i, ind, n = sizeof (patterns) / sizeof (struct pattern);
  MIR_insn_code_t prev_code, code;
  insn_pattern_info_t *info_addr;
  insn_pattern_info_t pinfo = {0, 0};

  VARR_CREATE (int, pattern_indexes, 0);
  for (i = 0; i < n; i++) VARR_PUSH (int, pattern_indexes, i);
  qsort (VARR_ADDR (int, pattern_indexes), n, sizeof (int), pattern_index_cmp);
  VARR_CREATE (insn_pattern_info_t, insn_pattern_info, 0);
  for (i = 0; i < MIR_INSN_BOUND; i++) VARR_PUSH (insn_pattern_info_t, insn_pattern_info, pinfo);
  info_addr = VARR_ADDR (insn_pattern_info_t, insn_pattern_info);
  for (prev_code = MIR_INSN_BOUND, i = 0; i < n; i++) {
    ind = VARR_GET (int, pattern_indexes, i);
    if ((code = patterns[ind].code) != prev_code) {
      if (i != 0) info_addr[prev_code].num = i - info_addr[prev_code].start;
      info_addr[code].start = i;
      prev_code = code;
    }
  }
  assert (prev_code != MIR_INSN_BOUND);
  info_addr[prev_code].num = n - info_addr[prev_code].start;
}

static int pattern_match_p (gen_ctx_t gen_ctx, const struct pattern *pat, MIR_insn_t insn) {
  MIR_context_t ctx = gen_ctx->ctx;
  int nop, n;
  size_t nops = MIR_insn_nops (ctx, insn);
  const char *p;
  char ch, start_ch;
  MIR_op_mode_t mode;
  MIR_op_t op, original;
  MIR_reg_t hr;

  for (nop = 0, p = pat->pattern; *p != 0; p++, nop++) {
    while (*p == ' ' || *p == '\t') p++;
    if (*p == '$') return TRUE;
    if (MIR_call_code_p (insn->code) && nop >= nops) return FALSE;
    gen_assert (nop < nops);
    op = insn->ops[nop];
    switch (start_ch = *p) {
    case 'X': break;
    case 'r':
      if (op.mode != MIR_OP_HARD_REG) return FALSE;
      break;
    case 'h':
      if (op.mode != MIR_OP_HARD_REG) return FALSE;
      ch = *++p;
      gen_assert ('0' <= ch && ch <= '9');
      hr = ch - '0';
      ch = *++p;
      if ('0' <= ch && ch <= '9')
        hr = hr * 10 + ch - '0';
      else
        --p;
      if (op.u.hard_reg != hr) return FALSE;
      break;
    case 'z':
      if ((op.mode != MIR_OP_INT && op.mode != MIR_OP_UINT) || op.u.i != 0) return FALSE;
      break;
    case 'i':
      if (op.mode != MIR_OP_INT && op.mode != MIR_OP_UINT) return FALSE;
      ch = *++p;
      gen_assert ('0' <= ch && ch <= '3');
      if ((ch == '0' && !int8_p (op.u.i)) || (ch == '1' && !int16_p (op.u.i))
          || (ch == '2' && !int32_p (op.u.i)))
        return FALSE;
      break;
    case 'p':
      if (op.mode != MIR_OP_REF) return FALSE;
      break;
    case 's':
      if ((op.mode != MIR_OP_INT && op.mode != MIR_OP_UINT)
          || (op.u.i != 1 && op.u.i != 2 && op.u.i != 4 && op.u.i != 8))
        return FALSE;
      break;
    case 'c': {
      uint64_t n;
      p++;
      n = read_dec (&p);
      if ((op.mode != MIR_OP_INT && op.mode != MIR_OP_UINT) || op.u.u != n) return FALSE;
      break;
    }
    case 'm': {
      MIR_type_t type, type2, type3 = MIR_T_BOUND;
      int u_p, s_p;

      if (op.mode != MIR_OP_HARD_REG_MEM) return FALSE;
      u_p = s_p = TRUE;
      ch = *++p;
      switch (ch) {
      case 'f':
        type = MIR_T_F;
        type2 = MIR_T_BOUND;
        break;
      case 'd':
        type = MIR_T_D;
        type2 = MIR_T_BOUND;
        break;
      case 'l':
        ch = *++p;
        gen_assert (ch == 'd');
        type = MIR_T_LD;
        type2 = MIR_T_BOUND;
        break;
      case 'u':
      case 's':
        u_p = ch == 'u';
        s_p = ch == 's';
        ch = *++p;
        /* Fall through: */
      default:
        gen_assert ('0' <= ch && ch <= '3');
        if (ch == '0') {
          type = u_p ? MIR_T_U8 : MIR_T_I8;
          type2 = u_p && s_p ? MIR_T_I8 : MIR_T_BOUND;
        } else if (ch == '1') {
          type = u_p ? MIR_T_U16 : MIR_T_I16;
          type2 = u_p && s_p ? MIR_T_I16 : MIR_T_BOUND;
        } else if (ch == '2') {
          type = u_p ? MIR_T_U32 : MIR_T_I32;
          type2 = u_p && s_p ? MIR_T_I32 : MIR_T_BOUND;
#if MIR_PTR32
          if (u_p) type3 = MIR_T_P;
#endif
        } else {
          type = u_p ? MIR_T_U64 : MIR_T_I64;
          type2 = u_p && s_p ? MIR_T_I64 : MIR_T_BOUND;
#if MIR_PTR64
          type3 = MIR_T_P;
#endif
        }
      }
      if (op.u.hard_reg_mem.type != type && op.u.hard_reg_mem.type != type2
          && op.u.hard_reg_mem.type != type3)
        return FALSE;
      if (op.u.hard_reg_mem.index != MIR_NON_HARD_REG && op.u.hard_reg_mem.scale != 1
          && op.u.hard_reg_mem.scale != 2 && op.u.hard_reg_mem.scale != 4
          && op.u.hard_reg_mem.scale != 8)
        return FALSE;
      break;
    }
    case 'l':
      if (op.mode != MIR_OP_LABEL) return FALSE;
      break;
    case '0':
    case '1':
    case '2':
    case '3':
    case '4':
    case '5':
    case '6':
    case '7':
    case '8':
    case '9':
      n = start_ch - '0';
      gen_assert (n < nop);
      original = insn->ops[n];
      mode = op.mode;
      if (mode == MIR_OP_UINT) mode = MIR_OP_INT;
      if (original.mode != mode && (original.mode != MIR_OP_UINT || mode != MIR_OP_INT))
        return FALSE;
      gen_assert (mode == MIR_OP_HARD_REG || mode == MIR_OP_INT || mode == MIR_OP_FLOAT
                  || mode == MIR_OP_DOUBLE || mode == MIR_OP_LDOUBLE || mode == MIR_OP_HARD_REG_MEM
                  || mode == MIR_OP_LABEL);
      if (mode == MIR_OP_HARD_REG && op.u.hard_reg != original.u.hard_reg)
        return FALSE;
      else if (mode == MIR_OP_INT && op.u.i != original.u.i)
        return FALSE;
      else if (mode == MIR_OP_FLOAT && op.u.f != original.u.f)
        return FALSE;
      else if (mode == MIR_OP_DOUBLE && op.u.d != original.u.d)
        return FALSE;
      else if (mode == MIR_OP_LDOUBLE && op.u.ld != original.u.ld)
        return FALSE;
      else if (mode == MIR_OP_LABEL && op.u.label != original.u.label)
        return FALSE;
      else if (mode == MIR_OP_HARD_REG_MEM && op.u.hard_reg_mem.type != original.u.hard_reg_mem.type
               && op.u.hard_reg_mem.scale != original.u.hard_reg_mem.scale
               && op.u.hard_reg_mem.base != original.u.hard_reg_mem.base
               && op.u.hard_reg_mem.index != original.u.hard_reg_mem.index
               && op.u.hard_reg_mem.disp != original.u.hard_reg_mem.disp)
        return FALSE;
      break;
    default: gen_assert (FALSE);
    }
  }
  gen_assert (nop == nops);
  return TRUE;
}

static const char *find_insn_pattern_replacement (gen_ctx_t gen_ctx, MIR_insn_t insn) {
  int i;
  const struct pattern *pat;
  insn_pattern_info_t info = VARR_GET (insn_pattern_info_t, insn_pattern_info, insn->code);

  for (i = 0; i < info.num; i++) {
    pat = &patterns[VARR_GET (int, pattern_indexes, info.start + i)];
    if (pattern_match_p (gen_ctx, pat, insn)) return pat->replacement;
  }
  return NULL;
}

static void patterns_finish (gen_ctx_t gen_ctx) {
  VARR_DESTROY (int, pattern_indexes);
  VARR_DESTROY (insn_pattern_info_t, insn_pattern_info);
}

static int hex_value (int ch) {
  return '0' <= ch && ch <= '9' ? ch - '0' : 'A' <= ch && ch <= 'F' ? ch - 'A' + 10 : -1;
}

static uint64_t read_hex (const char **ptr) {
  int v;
  const char *p;
  uint64_t res = 0;

  for (p = *ptr; (v = hex_value (*p)) >= 0; p++) {
    gen_assert ((res >> 60) == 0);
    res = res * 16 + v;
  }
  gen_assert (p != *ptr);
  *ptr = p - 1;
  return res;
}

static void setup_r (int *rex, int *r, int v) {
  gen_assert ((rex == NULL || *rex < 0) && *r < 0 && v >= 0 && v <= MAX_HARD_REG);
  if (v >= 16) v -= 16;
  if (v >= 8) {
    if (rex != NULL) *rex = 1;
    v -= 8;
  }
  *r = v;
}

static void setup_reg (int *rex_reg, int *reg, int v) { setup_r (rex_reg, reg, v); }

static void setup_rm (int *rex_b, int *rm, int v) { setup_r (rex_b, rm, v); }

static void setup_mod (int *mod, int v) {
  gen_assert (*mod < 0 && v >= 0 && v <= 3);
  *mod = v;
}

static void setup_scale (int *scale, int v) {
  gen_assert (*scale < 0 && v >= 0 && v <= 3);
  *scale = v;
}

static void setup_base (int *rex_b, int *base, int v) { setup_r (rex_b, base, v); }

static void setup_index (int *rex_i, int *index, int v) { setup_r (rex_i, index, v); }

static void setup_rip_rel_addr (MIR_disp_t rip_disp, int *mod, int *rm, int64_t *disp32) {
  gen_assert (*mod < 0 && *rm < 0 && *disp32 < 0);
  setup_rm (NULL, rm, 5);
  gen_assert (int32_p (rip_disp));
  setup_mod (mod, 0);
  *disp32 = (uint32_t) rip_disp;
}

static void setup_mem (MIR_mem_t mem, int *mod, int *rm, int *scale, int *base, int *rex_b,
                       int *index, int *rex_x, int *disp8, int64_t *disp32) {
  MIR_disp_t disp = mem.disp;

  gen_assert (*disp8 < 0 && *disp32 < 0 && mem.index != SP_HARD_REG);
  if (mem.index == MIR_NON_HARD_REG && mem.base == MIR_NON_HARD_REG) { /* SIB: disp only */
    setup_rm (NULL, rm, 4);
    *disp32 = (uint32_t) disp;
    setup_base (NULL, base, BP_HARD_REG);
    setup_index (NULL, index, SP_HARD_REG);
  } else if (mem.index == MIR_NON_HARD_REG && mem.base != SP_HARD_REG && mem.base != R12_HARD_REG) {
    setup_rm (rex_b, rm, mem.base);
    if (disp == 0 && mem.base != BP_HARD_REG && mem.base != R13_HARD_REG) {
      setup_mod (mod, 0);
    } else if (int8_p (disp)) {
      setup_mod (mod, 1);
      *disp8 = (uint8_t) disp;
    } else {
      setup_mod (mod, 2);
      *disp32 = (uint32_t) disp;
    }
  } else if (mem.index == MIR_NON_HARD_REG) { /* SIB: only base = sp or r12 */
    setup_rm (NULL, rm, 4);
    setup_index (NULL, index, SP_HARD_REG);
    setup_base (rex_b, base, mem.base);
    if (disp == 0) {
      setup_mod (mod, 0);
    } else if (int8_p (disp)) {
      setup_mod (mod, 1);
      *disp8 = (uint8_t) disp;
    } else {
      setup_mod (mod, 2);
      *disp32 = (uint32_t) disp;
    }
  } else if (mem.base == MIR_NON_HARD_REG) { /* SIB: index with scale only */
    setup_rm (NULL, rm, 4);
    setup_index (rex_x, index, mem.index);
    setup_base (NULL, base, BP_HARD_REG);
    setup_mod (mod, 0);
    *disp32 = (uint32_t) disp;
    setup_scale (scale, mem.scale == 1 ? 0 : mem.scale == 2 ? 1 : mem.scale == 4 ? 2 : 3);
  } else { /* SIB: base and index */
    setup_rm (NULL, rm, 4);
    setup_base (rex_b, base, mem.base);
    setup_index (rex_x, index, mem.index);
    setup_scale (scale, mem.scale == 1 ? 0 : mem.scale == 2 ? 1 : mem.scale == 4 ? 2 : 3);
    if (disp == 0 && mem.base != BP_HARD_REG && mem.base != R13_HARD_REG) {
      setup_mod (mod, 0);
    } else if (int8_p (disp)) {
      setup_mod (mod, 1);
      *disp8 = (uint8_t) disp;
    } else {
      setup_mod (mod, 2);
      *disp32 = (uint32_t) disp;
    }
  }
}

static void put_byte (struct gen_ctx *gen_ctx, int byte) { VARR_PUSH (uint8_t, result_code, byte); }

static void put_uint64 (struct gen_ctx *gen_ctx, uint64_t v, int nb) {
  for (; nb > 0; nb--) {
    put_byte (gen_ctx, v & 0xff);
    v >>= 8;
  }
}

static void set_int64 (uint8_t *addr, int64_t v, int nb) {
  for (; nb > 0; nb--) {
    *addr++ = v & 0xff;
    v >>= 8;
  }
}

static int64_t get_int64 (uint8_t *addr, int nb) {
  int64_t v = 0;
  int i, sh = (8 - nb) * 8;

  for (i = nb - 1; i >= 0; i--) v = (v << 8) | addr[i];
  if (sh > 0) v = (v << sh) >> sh; /* make it signed */
  return v;
}

static size_t add_to_const_pool (struct gen_ctx *gen_ctx, uint64_t v) {
  uint64_t *addr = VARR_ADDR (uint64_t, const_pool);
  size_t n, len = VARR_LENGTH (uint64_t, const_pool);

  for (n = 0; n < len; n++)
    if (addr[n] == v) return n;
  VARR_PUSH (uint64_t, const_pool, v);
  return len;
}

static int setup_imm_addr (struct gen_ctx *gen_ctx, uint64_t v, int *mod, int *rm,
                           int64_t *disp32) {
  const_ref_t cr;
  size_t n;

  n = add_to_const_pool (gen_ctx, v);
  setup_rip_rel_addr (0, mod, rm, disp32);
  cr.pc = 0;
  cr.next_insn_disp = 0;
  cr.const_num = n;
  VARR_PUSH (const_ref_t, const_refs, cr);
  return VARR_LENGTH (const_ref_t, const_refs) - 1;
}

static void out_insn (gen_ctx_t gen_ctx, MIR_insn_t insn, const char *replacement) {
  MIR_context_t ctx = gen_ctx->ctx;
  const char *p, *insn_str;
  label_ref_t lr;
  int switch_table_addr_start = -1;

  if (insn->code == MIR_ALLOCA
      && (insn->ops[1].mode == MIR_OP_INT || insn->ops[1].mode == MIR_OP_UINT))
    insn->ops[1].u.u = (insn->ops[1].u.u + 15) & -16;
  for (insn_str = replacement;; insn_str = p + 1) {
    char ch, start_ch, d1, d2;
    int opcode0 = -1, opcode1 = -1, opcode2 = -1;
    int rex_w = -1, rex_r = -1, rex_x = -1, rex_b = -1, rex_0 = -1;
    int mod = -1, reg = -1, rm = -1;
    int scale = -1, index = -1, base = -1;
    int prefix = -1, disp8 = -1, imm8 = -1, lb = -1;
    int64_t disp32 = -1, imm32 = -1;
    int imm64_p = FALSE;
    uint64_t imm64 = 0, v;
    MIR_op_t op;
    int const_ref_num = -1, label_ref_num = -1, switch_table_addr_p = FALSE;

    for (p = insn_str; (ch = *p) != '\0' && ch != ';'; p++) {
      if ((d1 = hex_value (ch = *p)) >= 0) {
        d2 = hex_value (ch = *++p);
        gen_assert (d2 >= 0);
        if (opcode0 == -1)
          opcode0 = d1 * 16 + d2;
        else if (opcode1 == -1)
          opcode1 = d1 * 16 + d2;
        else {
          gen_assert (opcode2 == -1);
          opcode2 = d1 * 16 + d2;
        }
        p++;
      }
      if ((ch = *p) == 0 || ch == ';') break;
      switch ((start_ch = ch = *p)) {
      case ' ':
      case '\t': break;
      case 'X':
        if (opcode0 >= 0) {
          gen_assert (opcode1 < 0);
          prefix = opcode0;
          opcode0 = -1;
        }
        rex_w = 1;
        break;
      case 'Y':
        if (opcode0 >= 0) {
          gen_assert (opcode1 < 0);
          prefix = opcode0;
          opcode0 = -1;
        }
        rex_w = 0;
        break;
      case 'Z':
        if (opcode0 >= 0) {
          gen_assert (opcode1 < 0);
          prefix = opcode0;
          opcode0 = -1;
        }
        rex_w = 0;
        rex_0 = 0;
        break;
      case 'r':
      case 'R':
        ch = *++p;
        gen_assert ('0' <= ch && ch <= '2');
        op = insn->ops[ch - '0'];
        gen_assert (op.mode == MIR_OP_HARD_REG);
        if (start_ch == 'r')
          setup_reg (&rex_r, &reg, op.u.hard_reg);
        else {
          setup_rm (&rex_b, &rm, op.u.hard_reg);
          setup_mod (&mod, 3);
        }
        break;
      case 'm':
        ch = *++p;
        if (ch == 't') { /* -16(%rsp) */
          setup_rm (NULL, &rm, 4);
          setup_index (NULL, &index, SP_HARD_REG);
          setup_base (&rex_b, &base, SP_HARD_REG);
          setup_mod (&mod, 1);
          disp8 = (uint8_t) -16;
        } else if (ch == 'T') {
          MIR_op_t mem;

          op = insn->ops[0];
          gen_assert (op.mode == MIR_OP_HARD_REG);
          mem = _MIR_new_hard_reg_mem_op (ctx, MIR_T_I64, 0, R11_HARD_REG, op.u.hard_reg, 8);
          setup_mem (mem.u.hard_reg_mem, &mod, &rm, &scale, &base, &rex_b, &index, &rex_x, &disp8,
                     &disp32);
        } else {
          gen_assert ('0' <= ch && ch <= '2');
          op = insn->ops[ch - '0'];
          gen_assert (op.mode == MIR_OP_HARD_REG_MEM);
          setup_mem (op.u.hard_reg_mem, &mod, &rm, &scale, &base, &rex_b, &index, &rex_x, &disp8,
                     &disp32);
        }
        break;
      case 'a': {
        MIR_mem_t mem;
        MIR_op_t op2;

        ch = *++p;
        op = insn->ops[1];
        gen_assert (op.mode == MIR_OP_HARD_REG);
        mem.type = MIR_T_I8;
        if (ch == 'p') {
          op2 = insn->ops[2];
          mem.base = op.u.hard_reg;
          mem.scale = 1;
          if (op2.mode == MIR_OP_HARD_REG) {
            mem.index = op2.u.hard_reg;
            mem.disp = 0;
          } else {
            gen_assert (op2.mode == MIR_OP_INT || op2.mode == MIR_OP_UINT);
            mem.index = MIR_NON_HARD_REG;
            mem.disp = op2.u.i;
          }
        } else if (ch == 'd') {
          mem.base = op.u.hard_reg;
          mem.index = MIR_NON_HARD_REG;
          mem.scale = 1;
          ++p;
          mem.disp = read_hex (&p);
        } else {
          gen_assert (ch == 'm');
          op2 = insn->ops[2];
          mem.index = op.u.hard_reg;
          mem.base = MIR_NON_HARD_REG;
          mem.disp = 0;
          gen_assert ((op2.mode == MIR_OP_INT || op2.mode == MIR_OP_UINT)
                      && (op2.u.i == 1 || op2.u.i == 2 || op2.u.i == 4 || op2.u.i == 8));
          mem.scale = op2.u.i;
        }
        setup_mem (mem, &mod, &rm, &scale, &base, &rex_b, &index, &rex_x, &disp8, &disp32);
        break;
      }
      case 'i':
      case 'I':
      case 'J':
        ch = *++p;
        gen_assert ('0' <= ch && ch <= '7');
        op = insn->ops[ch - '0'];
        gen_assert (op.mode == MIR_OP_INT || op.mode == MIR_OP_UINT);
        if (start_ch == 'i') {
          gen_assert (int8_p (op.u.i));
          imm8 = (uint8_t) op.u.i;
        } else if (start_ch == 'I') {
          gen_assert (int32_p (op.u.i));
          imm32 = (uint32_t) op.u.i;
        } else {
          imm64_p = TRUE;
          imm64 = (uint64_t) op.u.i;
        }
        break;
      case 'P':
        ch = *++p;
        gen_assert ('0' <= ch && ch <= '7');
        op = insn->ops[ch - '0'];
        gen_assert (op.mode == MIR_OP_REF);
        imm64_p = TRUE;
        if (op.u.ref->item_type == MIR_data_item && op.u.ref->u.data->name != NULL
            && _MIR_reserved_ref_name_p (ctx, op.u.ref->u.data->name))
          imm64 = (uint64_t) op.u.ref->u.data->u.els;
        else
          imm64 = (uint64_t) op.u.ref->addr;
        break;
      case 'T': {
        gen_assert (!switch_table_addr_p && switch_table_addr_start < 0);
        switch_table_addr_p = TRUE;
        break;
      }
      case 'l': {
        ch = *++p;
        gen_assert ('0' <= ch && ch <= '2');
        op = insn->ops[ch - '0'];
        gen_assert (op.mode == MIR_OP_LABEL);
        lr.abs_addr_p = FALSE;
        lr.label_val_disp = lr.next_insn_disp = 0;
        lr.label = op.u.label;
        gen_assert (label_ref_num < 0 && disp32 < 0);
        disp32 = 0; /* To reserve the space */
        label_ref_num = VARR_LENGTH (label_ref_t, label_refs);
        VARR_PUSH (label_ref_t, label_refs, lr);
        break;
      }
      case '/':
        ch = *++p;
        gen_assert ('0' <= ch && ch <= '7');
        setup_reg (NULL, &reg, ch - '0');
        break;
      case '+':
        ch = *++p;
        gen_assert ('0' <= ch && ch <= '2');
        op = insn->ops[ch - '0'];
        gen_assert (op.mode == MIR_OP_HARD_REG);
        setup_reg (&rex_b, &lb, op.u.hard_reg);
        break;
      case 'c':
        ++p;
        v = read_hex (&p);
        gen_assert (const_ref_num < 0 && disp32 < 0);
        const_ref_num = setup_imm_addr (gen_ctx, v, &mod, &rm, &disp32);
        break;
      case 'h':
        ++p;
        v = read_hex (&p);
        gen_assert (v <= 31);
        setup_reg (&rex_r, &reg, v);
        break;
      case 'H':
        ++p;
        v = read_hex (&p);
        gen_assert (v <= 31);
        setup_rm (&rex_b, &rm, v);
        setup_mod (&mod, 3);
        break;
      case 'v':
      case 'V':
        ++p;
        v = read_hex (&p);
        if (start_ch == 'v') {
          gen_assert (uint8_p (v));
          imm8 = v;
        } else {
          gen_assert (uint32_p (v));
          imm32 = v;
        }
        break;
      default: gen_assert (FALSE);
      }
    }
    if (prefix >= 0) put_byte (gen_ctx, prefix);

    if (rex_w > 0 || rex_r >= 0 || rex_x >= 0 || rex_b >= 0 || rex_0 >= 0) {
      if (rex_w < 0) rex_w = 0;
      if (rex_r < 0) rex_r = 0;
      if (rex_x < 0) rex_x = 0;
      if (rex_b < 0) rex_b = 0;
      gen_assert (rex_w <= 1 && rex_r <= 1 && rex_x <= 1 && rex_b <= 1);
      put_byte (gen_ctx, 0x40 | (rex_w << 3) | (rex_r << 2) | (rex_x << 1) | rex_b);
    }

    gen_assert (opcode0 >= 0 && lb <= 7);
    if (lb >= 0) opcode0 |= lb;
    put_byte (gen_ctx, opcode0);

    if (opcode1 >= 0) put_byte (gen_ctx, opcode1);
    if (opcode2 >= 0) put_byte (gen_ctx, opcode2);

    if (mod >= 0 || reg >= 0 || rm >= 0) {
      if (mod < 0) mod = 0;
      if (reg < 0) reg = 0;
      if (rm < 0) rm = 0;
      gen_assert (mod <= 3 && reg <= 7 && rm <= 7);
      put_byte (gen_ctx, (mod << 6) | (reg << 3) | rm);
    }
    if (scale >= 0 || base >= 0 || index >= 0) {
      if (scale < 0) scale = 0;
      if (base < 0) base = 0;
      if (index < 0) index = 0;
      gen_assert (scale <= 3 && base <= 7 && index <= 7);
      put_byte (gen_ctx, (scale << 6) | (index << 3) | base);
    }
    if (const_ref_num >= 0)
      VARR_ADDR (const_ref_t, const_refs)[const_ref_num].pc = VARR_LENGTH (uint8_t, result_code);
    if (label_ref_num >= 0)
      VARR_ADDR (label_ref_t, label_refs)
      [label_ref_num].label_val_disp
        = VARR_LENGTH (uint8_t, result_code);
    if (disp8 >= 0) put_byte (gen_ctx, disp8);
    if (disp32 >= 0) put_uint64 (gen_ctx, disp32, 4);
    if (imm8 >= 0) put_byte (gen_ctx, imm8);
    if (imm32 >= 0) put_uint64 (gen_ctx, imm32, 4);
    if (imm64_p) put_uint64 (gen_ctx, imm64, 8);

    if (switch_table_addr_p) {
      switch_table_addr_start = VARR_LENGTH (uint8_t, result_code);
      put_uint64 (gen_ctx, 0, 8);
    }

    if (label_ref_num >= 0)
      VARR_ADDR (label_ref_t, label_refs)
      [label_ref_num].next_insn_disp
        = VARR_LENGTH (uint8_t, result_code);

    if (const_ref_num >= 0)
      VARR_ADDR (const_ref_t, const_refs)
      [const_ref_num].next_insn_disp
        = VARR_LENGTH (uint8_t, result_code);
    if (ch == '\0') break;
  }
  if (switch_table_addr_start < 0) return;
  gen_assert (insn->code == MIR_SWITCH);
  VARR_PUSH (uint64_t, abs_address_locs, switch_table_addr_start);
  set_int64 (&VARR_ADDR (uint8_t, result_code)[switch_table_addr_start],
             (int64_t) VARR_LENGTH (uint8_t, result_code), 8);
  for (size_t i = 1; i < insn->nops; i++) {
    gen_assert (insn->ops[i].mode == MIR_OP_LABEL);
    lr.abs_addr_p = TRUE;
    lr.label_val_disp = VARR_LENGTH (uint8_t, result_code);
    lr.label = insn->ops[i].u.label;
    VARR_PUSH (label_ref_t, label_refs, lr);
    put_uint64 (gen_ctx, 0, 8);
  }
}

static uint8_t MIR_UNUSED get_short_jump_opcode (uint8_t *long_jump_opcode) {
  gen_assert (long_jump_opcode[0] == 0x0F && long_jump_opcode[1] > 0x10);
  return long_jump_opcode[1] - 0x10;
}

static int target_insn_ok_p (gen_ctx_t gen_ctx, MIR_insn_t insn) {
  return find_insn_pattern_replacement (gen_ctx, insn) != NULL;
}

static uint8_t *target_translate (gen_ctx_t gen_ctx, size_t *len) {
  MIR_context_t ctx = gen_ctx->ctx;
  size_t i;
  MIR_insn_t insn;
  const char *replacement;

  gen_assert (curr_func_item->item_type == MIR_func_item);
  VARR_TRUNC (uint8_t, result_code, 0);
  VARR_TRUNC (uint64_t, const_pool, 0);
  VARR_TRUNC (const_ref_t, const_refs, 0);
  VARR_TRUNC (label_ref_t, label_refs, 0);
  VARR_TRUNC (uint64_t, abs_address_locs, 0);
  for (insn = DLIST_HEAD (MIR_insn_t, curr_func_item->u.func->insns); insn != NULL;
       insn = DLIST_NEXT (MIR_insn_t, insn)) {
    if (insn->code == MIR_LABEL) {
      set_label_disp (gen_ctx, insn, VARR_LENGTH (uint8_t, result_code));
    } else {
      replacement = find_insn_pattern_replacement (gen_ctx, insn);
      if (replacement == NULL) {
        fprintf (stderr, "fatal failure in matching insn:");
        MIR_output_insn (ctx, stderr, insn, curr_func_item->u.func, TRUE);
        exit (1);
      } else {
        gen_assert (replacement != NULL);
        out_insn (gen_ctx, insn, replacement);
      }
    }
  }
  /* Setting up labels */
  for (i = 0; i < VARR_LENGTH (label_ref_t, label_refs); i++) {
    label_ref_t lr = VARR_GET (label_ref_t, label_refs, i);

    if (!lr.abs_addr_p) {
      set_int64 (&VARR_ADDR (uint8_t, result_code)[lr.label_val_disp],
                 (int64_t) get_label_disp (gen_ctx, lr.label) - (int64_t) lr.next_insn_disp, 4);
    } else {
      set_int64 (&VARR_ADDR (uint8_t, result_code)[lr.label_val_disp],
                 (int64_t) get_label_disp (gen_ctx, lr.label), 8);
      VARR_PUSH (uint64_t, abs_address_locs, lr.label_val_disp);
    }
  }
  while (VARR_LENGTH (uint8_t, result_code) % 16 != 0) /* Align the pool */
    VARR_PUSH (uint8_t, result_code, 0);
  for (i = 0; i < VARR_LENGTH (const_ref_t, const_refs); i++) { /* Add pool constants */
    const_ref_t cr = VARR_GET (const_ref_t, const_refs, i);

    set_int64 (VARR_ADDR (uint8_t, result_code) + cr.pc,
               VARR_LENGTH (uint8_t, result_code) - cr.next_insn_disp, 4);
    put_uint64 (gen_ctx, VARR_GET (uint64_t, const_pool, cr.const_num), 8);
    put_uint64 (gen_ctx, 0, 8); /* keep 16 bytes align */
  }
  *len = VARR_LENGTH (uint8_t, result_code);
  return VARR_ADDR (uint8_t, result_code);
}

static void target_rebase (gen_ctx_t gen_ctx, uint8_t *base) {
  MIR_code_reloc_t reloc;

  VARR_TRUNC (MIR_code_reloc_t, relocs, 0);
  for (size_t i = 0; i < VARR_LENGTH (uint64_t, abs_address_locs); i++) {
    reloc.offset = VARR_GET (uint64_t, abs_address_locs, i);
    reloc.value = base + get_int64 (base + reloc.offset, 8);
    VARR_PUSH (MIR_code_reloc_t, relocs, reloc);
  }
  _MIR_update_code_arr (gen_ctx->ctx, base, VARR_LENGTH (MIR_code_reloc_t, relocs),
                        VARR_ADDR (MIR_code_reloc_t, relocs));
}

static void target_init (gen_ctx_t gen_ctx) {
  gen_ctx->target_ctx = gen_malloc (gen_ctx, sizeof (struct target_ctx));
  VARR_CREATE (uint8_t, result_code, 0);
  VARR_CREATE (uint64_t, const_pool, 0);
  VARR_CREATE (const_ref_t, const_refs, 0);
  VARR_CREATE (label_ref_t, label_refs, 0);
  VARR_CREATE (uint64_t, abs_address_locs, 0);
  VARR_CREATE (MIR_code_reloc_t, relocs, 0);
  MIR_type_t res = MIR_T_D;
  MIR_var_t args[] = {{MIR_T_D, "src"}};
  _MIR_register_unspec_insn (gen_ctx->ctx, MOVDQA_CODE, "movdqa", 1, &res, 1, FALSE, args);
  patterns_init (gen_ctx);
}

static void target_finish (gen_ctx_t gen_ctx) {
  patterns_finish (gen_ctx);
  VARR_DESTROY (uint8_t, result_code);
  VARR_DESTROY (uint64_t, const_pool);
  VARR_DESTROY (const_ref_t, const_refs);
  VARR_DESTROY (label_ref_t, label_refs);
  VARR_DESTROY (uint64_t, abs_address_locs);
  VARR_DESTROY (MIR_code_reloc_t, relocs);
  free (gen_ctx->target_ctx);
  gen_ctx->target_ctx = NULL;
}<|MERGE_RESOLUTION|>--- conflicted
+++ resolved
@@ -946,19 +946,11 @@
   offset = -bp_saved_reg_offset;
 #ifdef _WIN64
   for (i = XMM0_HARD_REG; i <= XMM15_HARD_REG; i++)
-<<<<<<< HEAD
-    if (!target_call_used_hard_reg_p (i) && bitmap_bit_p (used_hard_regs, i)) {
-      new_insn
-        = _MIR_new_unspec_insn (ctx, 3, MIR_new_int_op (ctx, 0), _MIR_new_hard_reg_op (ctx, i),
-                                _MIR_new_hard_reg_mem_op (ctx, MIR_T_D, offset, FP_HARD_REG,
-                                                          MIR_NON_HARD_REG, 1));
-=======
     if (!target_call_used_hard_reg_p (i, MIR_T_UNDEF) && bitmap_bit_p (used_hard_regs, i)) {
       new_insn = _MIR_new_unspec_insn (ctx, 3, MIR_new_int_op (ctx, MOVDQA_CODE),
                                        _MIR_new_hard_reg_op (ctx, i),
                                        _MIR_new_hard_reg_mem_op (ctx, MIR_T_D, offset, FP_HARD_REG,
                                                                  MIR_NON_HARD_REG, 1));
->>>>>>> 0e3d4cbc
       gen_add_insn_before (gen_ctx, anchor, new_insn); /* hard reg = disp(sp) */
       offset += 16;
     }
