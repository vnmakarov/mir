--- conflicted
+++ resolved
@@ -183,11 +183,7 @@
   addr[2] |= (reg & 7) << 3;
 }
 
-<<<<<<< HEAD
-static void gen_movxmm (VARR (uint8_t) * insn_varr, uint32_t offset, uint32_t reg, int b32_p,
-                        int ld_p) {
-=======
-static void gen_blk_mov (MIR_context_t ctx, uint32_t offset, uint32_t addr_offset,
+static void gen_blk_mov (VARR (uint8_t) * insn_varr, uint32_t offset, uint32_t addr_offset,
                          uint32_t qwords) {
   static const uint8_t blk_mov_pat[] = {
     /*0:*/ 0x4c,  0x8b, 0xa3, 0,    0, 0, 0,    /*mov <addr_offset>(%rbx),%r12*/
@@ -198,14 +194,14 @@
     /*1e:*/ 0x48, 0x85, 0xc0,                   /*test %rax,%rax*/
     /*21:*/ 0x7f, 0xeb,                         /*jg e <L0>*/
   };
-  uint8_t *addr = push_insns (ctx, blk_mov_pat, sizeof (blk_mov_pat));
+  uint8_t *addr = push_insns (insn_varr, blk_mov_pat, sizeof (blk_mov_pat));
   memcpy (addr + 3, &addr_offset, sizeof (uint32_t));
   memcpy (addr + 10, &qwords, sizeof (uint32_t));
   memcpy (addr + 26, &offset, sizeof (uint32_t));
 }
 
-static void gen_movxmm (MIR_context_t ctx, uint32_t offset, uint32_t reg, int b32_p, int ld_p) {
->>>>>>> 6e627b4d
+static void gen_movxmm (VARR (uint8_t) * insn_varr, uint32_t offset, uint32_t reg, int b32_p,
+                        int ld_p) {
   static const uint8_t ld_xmm_reg_pat[] = {
     0xf2, 0x0f, 0x10, 0x83, 0, 0, 0, 0 /* movs[sd] <offset>(%rbx),%xmm */
   };
@@ -269,10 +265,7 @@
     0x49, 0x89, 0xfb,             /* mov $rdi, $r11 -- fun addr */
     0x48, 0x89, 0xf3,             /* mov $rsi, $rbx -- result/arg addresses */
 #else
-<<<<<<< HEAD
-=======
     0x41, 0x54,                                /* pushq %r12 */
->>>>>>> 6e627b4d
     0x53,                                      /* pushq %rbx */
     0x48, 0x81, 0xec, 0, 0, 0, 0,              /* subq <sp_offset>, %rsp */
     0x49, 0x89, 0xcb,                          /* mov $rcx, $r11 -- fun addr */
@@ -322,49 +315,30 @@
       }
     } else if (type == MIR_T_F || type == MIR_T_D) {
       if (n_xregs < max_xregs) {
-<<<<<<< HEAD
-        gen_movxmm (code, (i + nres) * sizeof (long double), n_xregs++, arg_types[i] == MIR_T_F,
-                    TRUE);
-=======
-        gen_movxmm (ctx, (i + nres) * sizeof (long double), n_xregs++, type == MIR_T_F, TRUE);
->>>>>>> 6e627b4d
+        gen_movxmm (code, (i + nres) * sizeof (long double), n_xregs++, type == MIR_T_F, TRUE);
 #ifdef _WIN64
         gen_mov (code, (i + nres) * sizeof (long double), iregs[n_iregs++], TRUE);
 #endif
       } else {
-<<<<<<< HEAD
-        gen_ldst (code, sp_offset, (i + nres) * sizeof (long double), arg_types[i] == MIR_T_D);
-        sp_offset += 8;
-      }
-    } else if (arg_types[i] == MIR_T_LD) {
-      gen_ldst80 (code, sp_offset, (i + nres) * sizeof (long double));
-=======
-        gen_ldst (ctx, sp_offset, (i + nres) * sizeof (long double), type == MIR_T_D);
+        gen_ldst (code, sp_offset, (i + nres) * sizeof (long double), type == MIR_T_D);
         sp_offset += 8;
       }
     } else if (type == MIR_T_LD) {
-      gen_ldst80 (ctx, sp_offset, (i + nres) * sizeof (long double));
->>>>>>> 6e627b4d
+      gen_ldst80 (code, sp_offset, (i + nres) * sizeof (long double));
       sp_offset += 16;
     } else if (type == MIR_T_BLK) {
       qwords = (arg_descs[i].size + 7) / 8;
-      gen_blk_mov (ctx, sp_offset, (i + nres) * sizeof (long double), qwords);
+      gen_blk_mov (code, sp_offset, (i + nres) * sizeof (long double), qwords);
       sp_offset += qwords * 8;
     } else {
       MIR_get_error_func (ctx) (MIR_call_op_error, "wrong type of arg value");
     }
   }
   sp_offset = (sp_offset + 15) / 16 * 16;
-<<<<<<< HEAD
+  sp_offset += 8;
   addr = VARR_ADDR (uint8_t, code);
-  memcpy (addr + 4, &sp_offset, sizeof (uint32_t));
+  memcpy (addr + 6, &sp_offset, sizeof (uint32_t));
   addr = push_insns (code, call_end, sizeof (call_end));
-=======
-  sp_offset += 8;
-  addr = VARR_ADDR (uint8_t, machine_insns);
-  memcpy (addr + 6, &sp_offset, sizeof (uint32_t));
-  addr = push_insns (ctx, call_end, sizeof (call_end));
->>>>>>> 6e627b4d
   memcpy (addr + sizeof (call_end) - 4, &sp_offset, sizeof (uint32_t));
 #ifdef _WIN64
   if (nres > 1)
