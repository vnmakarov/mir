/* This file is a part of MIR project.
   Copyright (C) 2018-2020 Vladimir Makarov <vmakarov.gcc@gmail.com>.
*/

/* Optimization pipeline:
                                                          -------------     -------------
           ----------     -----------     -----------    |  Copy       |   |   Global    |
   MIR -->| Simplify |-->| Build CFG |-->| Build SSA |-->| Propagation |-->|   Value     |
           ----------     -----------     -----------    |             |   |  Numbering  |
                                                          -------------     -------------
                                                                                   |
                                                           -------------           V
    -------     ---------                     --------    |   Sparse    |    -------------
   | Build |   | Finding |    -----------    | Out of |   | Conditional |   |  Dead Code  |
   | Live  |<--|  Loops  |<--| Machinize |<--| SSA    |<--|  Constant   |<--| Elimination |
   | Info  |    ---------     -----------     --------    | Propagation |    -------------
    -------                                                -------------
       |
       V
   --------                                                                ----------
  | Build  |    --------     ---------     ---------     -------------    | Generate |
  | Live   |-->| Assign |-->| Rewrite |-->| Combine |-->|  Dead Code  |-->| Machine  |--> Machine
  | Ranges |    --------     ---------     ---------    | Elimination |   |  Insns   |     Insns
   --------                                              -------------     ----------

   Simplify: Lowering MIR (in mir.c).  Always.
   Build CGF: Building Control Flow Graph (basic blocks and CFG edges).  Only for -O1 and above.
   Build SSA: Building Single Static Assignment Form by adding phi nodes and SSA edges
   Copy Propagation: SSA copy propagation keeping conventional SSA form and removing redundant
                     extension insns
   Global Value Numbering: Removing redundant insns through GVN. Only for -O2 and above.
   Dead code elimination: Removing insns with unused outputs.  Only for -O2 and above.
   Sparse Conditional Constant Propagation: Constant propagation and removing death paths of CFG.
                                            Only for -O2 and above.
   Out of SSA: Removing phi nodes and SSA edges (we keep conventional SSA all the time)
   Machinize: Machine-dependent code (e.g. in mir-gen-x86_64.c)
              transforming MIR for calls ABI, 2-op insns, etc.  Always.
   Finding Loops: Building loop tree which is used in subsequent register allocation.
                  Only for -O1 and above.
   Building Live Info: Calculating live in and live out for the basic blocks.
   Build Live Ranges: Calculating program point ranges for registers.  Only for -O1 and above.
   Assign: Fast RA for -O0 or Priority-based linear scan RA for -O1 and above.
   Rewrite: Transform MIR according to the assign using reserved hard regs.
   Combine (code selection): Merging data-depended insns into one.  Only for -O1 and above.
   Dead code elimination: Removing insns with unused outputs.  Only for -O1 and above.
   Generate machine insns: Machine-dependent code (e.g. in
                           mir-gen-x86_64.c) creating machine insns. Always.

   -O0 is 2 times faster than -O1 but generates much slower code.

   Terminology:
   reg - MIR (pseudo-)register (their numbers are in MIR_OP_REG and MIR_OP_MEM)
   hard reg - MIR hard register (their numbers are in MIR_OP_HARD_REG and MIR_OP_HARD_REG_MEM)
   breg (based reg) - function pseudo registers whose numbers start with zero
   var - pseudo and hard register (var numbers for psedo-registers
         are based reg numbers + MAX_HARD_REG + 1)
   loc - hard register and stack locations (stack slot numbers start with MAX_HARD_REG + 1).

   We use conventional SSA to make out-of-ssa fast and simple.
*/

#include <stdlib.h>
#include <string.h>
#include <inttypes.h>

#include <assert.h>

#ifdef NDEBUG
static inline int gen_assert (int cond) { return 0 && cond; }
#else
#define gen_assert(cond) assert (cond)
#endif

typedef struct gen_ctx *gen_ctx_t;

static void util_error (gen_ctx_t gen_ctx, const char *message);
static void varr_error (const char *message) { util_error (NULL, message); }

#define MIR_VARR_ERROR varr_error

#include "mir.h"
#include "mir-dlist.h"
#include "mir-bitmap.h"
#include "mir-htab.h"
#include "mir-hash.h"
#include "mir-gen.h"

/* Functions used by target dependent code: */
static void *gen_malloc (gen_ctx_t gen_ctx, size_t size);
static MIR_reg_t gen_new_temp_reg (gen_ctx_t gen_ctx, MIR_type_t type, MIR_func_t func);
static void set_label_disp (gen_ctx_t gen_ctx, MIR_insn_t insn, size_t disp);
static size_t get_label_disp (gen_ctx_t gen_ctx, MIR_insn_t insn);
static void create_new_bb_insns (gen_ctx_t gen_ctx, MIR_insn_t before, MIR_insn_t after,
                                 MIR_insn_t insn_for_bb);
static void gen_delete_insn (gen_ctx_t gen_ctx, MIR_insn_t insn);
static void gen_add_insn_before (gen_ctx_t gen_ctx, MIR_insn_t before, MIR_insn_t insn);
static void gen_add_insn_after (gen_ctx_t gen_ctx, MIR_insn_t after, MIR_insn_t insn);
static void setup_call_hard_reg_args (gen_ctx_t gen_ctx, MIR_insn_t call_insn, MIR_reg_t hard_reg);

#ifndef MIR_GEN_CALL_TRACE
#define MIR_GEN_CALL_TRACE 0
#endif

#if MIR_NO_GEN_DEBUG
#define DEBUG(code)
#else
#define DEBUG(code)               \
  {                               \
    if (debug_file != NULL) code; \
  }
#endif

typedef struct func_cfg *func_cfg_t;

struct target_ctx;
struct data_flow_ctx;
struct ssa_ctx;
struct gvn_ctx;
struct ccp_ctx;
struct lr_ctx;
struct ra_ctx;
struct selection_ctx;
struct fg_ctx;

typedef struct loop_node *loop_node_t;
DEF_VARR (loop_node_t);

<<<<<<< HEAD
typedef struct dead_var *dead_var_t;
DEF_DLIST_LINK (dead_var_t);

struct dead_var {
  MIR_reg_t var;
  DLIST_LINK (dead_var_t) dead_var_link;
};
DEF_DLIST (dead_var_t, dead_var_link);

struct all_gen_ctx;
=======
typedef struct bb_insn *bb_insn_t;
DEF_VARR (bb_insn_t);
>>>>>>> 6e627b4d

struct gen_ctx {
  struct all_gen_ctx *all_gen_ctx;
  int gen_num; /* always 1 for non-parallel generation */
#if MIR_PARALLEL_GEN
  pthread_t gen_thread;
  int busy_p;
#endif
  MIR_context_t ctx;
  unsigned optimize_level; /* 0:fast gen; 1:RA+combiner; 2: +GVN/CCP (default); >=3: everything  */
  MIR_item_t curr_func_item;
#if !MIR_NO_GEN_DEBUG
  FILE *debug_file;
#endif
  bitmap_t insn_to_consider, temp_bitmap, temp_bitmap2;
  bitmap_t call_used_hard_regs[MIR_T_BOUND], func_used_hard_regs;
  func_cfg_t curr_cfg;
<<<<<<< HEAD
  size_t curr_bb_index, curr_loop_node_index;
  DLIST (dead_var_t) free_dead_vars;
=======
  uint32_t curr_bb_index, curr_loop_node_index;
>>>>>>> 6e627b4d
  struct target_ctx *target_ctx;
  struct data_flow_ctx *data_flow_ctx;
  struct ssa_ctx *ssa_ctx;
  struct gvn_ctx *gvn_ctx;
  struct ccp_ctx *ccp_ctx;
  struct lr_ctx *lr_ctx;
  struct ra_ctx *ra_ctx;
  struct selection_ctx *selection_ctx;
  struct fg_ctx *fg_ctx;
  VARR (bb_insn_t) * dead_bb_insns;
  VARR (loop_node_t) * loop_nodes, *queue_nodes, *loop_entries; /* used in building loop tree */
  int max_int_hard_regs, max_fp_hard_regs;
  /* Slots num for variables.  Some variable can take several slots and can be aligned. */
  size_t func_stack_slots_num;
};

#define optimize_level gen_ctx->optimize_level
#define curr_func_item gen_ctx->curr_func_item
#define debug_file gen_ctx->debug_file
#define insn_to_consider gen_ctx->insn_to_consider
#define temp_bitmap gen_ctx->temp_bitmap
#define temp_bitmap2 gen_ctx->temp_bitmap2
#define call_used_hard_regs gen_ctx->call_used_hard_regs
#define func_used_hard_regs gen_ctx->func_used_hard_regs
#define curr_cfg gen_ctx->curr_cfg
#define curr_bb_index gen_ctx->curr_bb_index
#define curr_loop_node_index gen_ctx->curr_loop_node_index
<<<<<<< HEAD
#define free_dead_vars gen_ctx->free_dead_vars
=======
#define dead_bb_insns gen_ctx->dead_bb_insns
>>>>>>> 6e627b4d
#define loop_nodes gen_ctx->loop_nodes
#define queue_nodes gen_ctx->queue_nodes
#define loop_entries gen_ctx->loop_entries
#define max_int_hard_regs gen_ctx->max_int_hard_regs
#define max_fp_hard_regs gen_ctx->max_fp_hard_regs
#define func_stack_slots_num gen_ctx->func_stack_slots_num

<<<<<<< HEAD
DEF_VARR (MIR_item_t);
struct all_gen_ctx {
#if MIR_PARALLEL_GEN
  mir_mutex_t queue_mutex;
  mir_cond_t generate_signal, done_signal;
  size_t funcs_start;
  VARR (MIR_item_t) * funcs_to_generate;
#endif
  MIR_context_t ctx;
  size_t gens_num; /* size of the following array: */
  struct gen_ctx gen_ctx[1];
};

#if MIR_PARALLEL_GEN
#define queue_mutex all_gen_ctx->queue_mutex
#define generate_signal all_gen_ctx->generate_signal
#define done_signal all_gen_ctx->done_signal
#define funcs_start all_gen_ctx->funcs_start
#define funcs_to_generate all_gen_ctx->funcs_to_generate
#endif

static inline struct all_gen_ctx **all_gen_ctx_loc (MIR_context_t ctx) {
  return (struct all_gen_ctx **) ctx;
}

#if defined(__x86_64__)
=======
#if defined(__x86_64__) || defined(_M_AMD64)
>>>>>>> 6e627b4d
#include "mir-gen-x86_64.c"
#elif defined(__aarch64__)
#include "mir-gen-aarch64.c"
#elif defined(__PPC64__)
#include "mir-gen-ppc64.c"
#elif defined(__s390x__)
#include "mir-gen-s390x.c"
#else
#error "undefined or unsupported generation target"
#endif

static void MIR_NO_RETURN util_error (gen_ctx_t gen_ctx, const char *message) {
  (*MIR_get_error_func (gen_ctx->ctx)) (MIR_alloc_error, message);
}

static void *gen_malloc (gen_ctx_t gen_ctx, size_t size) {
  void *res = malloc (size);
  if (res == NULL) util_error (gen_ctx, "no memory");
  return res;
}

#define DEFAULT_INIT_BITMAP_BITS_NUM 256

static void make_io_dup_op_insns (gen_ctx_t gen_ctx) {
  MIR_context_t ctx = gen_ctx->ctx;
  MIR_func_t func;
  MIR_insn_t insn, next_insn;
  MIR_insn_code_t code;
  MIR_op_t input, output, temp_op;
  MIR_op_mode_t mode;
  MIR_type_t type;
  size_t i;
  int out_p;

  gen_assert (curr_func_item->item_type == MIR_func_item);
  func = curr_func_item->u.func;
  for (i = 0; target_io_dup_op_insn_codes[i] != MIR_INSN_BOUND; i++)
    bitmap_set_bit_p (insn_to_consider, target_io_dup_op_insn_codes[i]);
  if (bitmap_empty_p (insn_to_consider)) return;
  for (insn = DLIST_HEAD (MIR_insn_t, func->insns); insn != NULL; insn = next_insn) {
    next_insn = DLIST_NEXT (MIR_insn_t, insn);
    code = insn->code;
    if (!bitmap_bit_p (insn_to_consider, code)) continue;
    gen_assert (MIR_insn_nops (ctx, insn) >= 2 && !MIR_call_code_p (code) && code != MIR_RET);
    mode = MIR_insn_op_mode (ctx, insn, 0, &out_p);
    gen_assert (out_p && mode == MIR_insn_op_mode (ctx, insn, 1, &out_p) && !out_p);
    output = insn->ops[0];
    input = insn->ops[1];
    gen_assert (input.mode == MIR_OP_REG || input.mode == MIR_OP_HARD_REG
                || output.mode == MIR_OP_REG || output.mode == MIR_OP_HARD_REG);
    if (input.mode == output.mode
        && ((input.mode == MIR_OP_HARD_REG && input.u.hard_reg == output.u.hard_reg)
            || (input.mode == MIR_OP_REG && input.u.reg == output.u.reg)))
      continue;
    if (mode == MIR_OP_FLOAT) {
      code = MIR_FMOV;
      type = MIR_T_F;
    } else if (mode == MIR_OP_DOUBLE) {
      code = MIR_DMOV;
      type = MIR_T_D;
    } else if (mode == MIR_OP_LDOUBLE) {
      code = MIR_LDMOV;
      type = MIR_T_LD;
    } else {
      code = MIR_MOV;
      type = MIR_T_I64;
    }
    temp_op = MIR_new_reg_op (ctx, gen_new_temp_reg (gen_ctx, type, func));
    gen_add_insn_before (gen_ctx, insn, MIR_new_insn (ctx, code, temp_op, insn->ops[1]));
    gen_add_insn_after (gen_ctx, insn, MIR_new_insn (ctx, code, insn->ops[0], temp_op));
    insn->ops[0] = insn->ops[1] = temp_op;
  }
}

typedef struct bb *bb_t;

DEF_DLIST_LINK (bb_t);

typedef struct insn_data *insn_data_t;

DEF_DLIST_LINK (bb_insn_t);

typedef struct edge *edge_t;

typedef edge_t in_edge_t;

typedef edge_t out_edge_t;

DEF_DLIST_LINK (in_edge_t);
DEF_DLIST_LINK (out_edge_t);

struct edge {
  bb_t src, dst;
  DLIST_LINK (in_edge_t) in_link;
  DLIST_LINK (out_edge_t) out_link;
  unsigned char back_edge_p;
  unsigned char skipped_p; /* used for CCP */
};

DEF_DLIST (in_edge_t, in_link);
DEF_DLIST (out_edge_t, out_link);

<<<<<<< HEAD
=======
struct dead_var {
  MIR_reg_t var;
  DLIST_LINK (dead_var_t) dead_var_link;
};

DEF_DLIST (dead_var_t, dead_var_link);

struct insn_data { /* used only for calls/labels in -O0 mode */
  bb_t bb;
  union {
    bitmap_t call_hard_reg_args; /* non-null for calls */
    size_t label_disp;           /* used for labels */
  } u;
};

>>>>>>> 6e627b4d
struct bb_insn {
  MIR_insn_t insn;
  unsigned char flag; /* used for CCP */
  uint32_t gvn_val;   /* used for GVN, it is negative index for non GVN expr insns */
  uint32_t index;
  DLIST_LINK (bb_insn_t) bb_insn_link;
  bb_t bb;
  DLIST (dead_var_t) dead_vars;
  bitmap_t call_hard_reg_args; /* non-null for calls */
  size_t label_disp;           /* for label */
};

DEF_DLIST (bb_insn_t, bb_insn_link);

struct bb {
  size_t index, pre, rpost, bfs; /* preorder, reverse post order, breadth first order */
  unsigned int flag;             /* used for CCP */
  DLIST_LINK (bb_t) bb_link;
  DLIST (in_edge_t) in_edges;
  /* The out edges order: optional fall through bb, optional label bb,
     optional exit bb.  There is always at least one edge.  */
  DLIST (out_edge_t) out_edges;
  DLIST (bb_insn_t) bb_insns;
  size_t freq;
  bitmap_t in, out, gen, kill; /* var bitmaps for different data flow problems */
  bitmap_t dom_in, dom_out;    /* additional var bitmaps */
  loop_node_t loop_node;
  int max_int_pressure, max_fp_pressure;
};

DEF_DLIST (bb_t, bb_link);

DEF_DLIST_LINK (loop_node_t);
DEF_DLIST_TYPE (loop_node_t);

struct loop_node {
  uint32_t index; /* if BB != NULL, it is index of BB */
  bb_t bb;        /* NULL for internal tree node  */
  loop_node_t entry;
  loop_node_t parent;
  DLIST (loop_node_t) children;
  DLIST_LINK (loop_node_t) children_link;
  int max_int_pressure, max_fp_pressure;
};

DEF_DLIST_CODE (loop_node_t, children_link);

DEF_DLIST_LINK (func_cfg_t);

typedef struct mv *mv_t;
typedef mv_t dst_mv_t;
typedef mv_t src_mv_t;

DEF_DLIST_LINK (mv_t);
DEF_DLIST_LINK (dst_mv_t);
DEF_DLIST_LINK (src_mv_t);

struct mv {
  bb_insn_t bb_insn;
  size_t freq;
  DLIST_LINK (mv_t) mv_link;
  DLIST_LINK (dst_mv_t) dst_link;
  DLIST_LINK (src_mv_t) src_link;
};

DEF_DLIST (mv_t, mv_link);
DEF_DLIST (dst_mv_t, dst_link);
DEF_DLIST (src_mv_t, src_link);

struct reg_info {
  long freq;
  /* The followd members are defined and used only in RA */
  long thread_freq; /* thread accumulated freq, defined for first thread breg */
  /* first/next breg of the same thread, MIR_MAX_REG_NUM is end mark  */
  MIR_reg_t thread_first, thread_next;
  size_t live_length; /* # of program points where breg lives */
  DLIST (dst_mv_t) dst_moves;
  DLIST (src_mv_t) src_moves;
};

typedef struct reg_info reg_info_t;

DEF_VARR (reg_info_t);

typedef struct {
  int uns_p;
  union {
    int64_t i;
    uint64_t u;
  } u;
} const_t;

#if !MIR_NO_GEN_DEBUG
static void print_const (FILE *f, const_t c) {
  if (c.uns_p)
    fprintf (f, "%" PRIu64, c.u.u);
  else
    fprintf (f, "%" PRId64, c.u.i);
}
#endif

struct func_cfg {
  MIR_reg_t min_reg, max_reg;
  uint32_t non_conflicting_moves; /* # of moves with non-conflicting regs */
  uint32_t curr_bb_insn_index;
  VARR (reg_info_t) * breg_info; /* bregs */
  bitmap_t call_crossed_bregs;
  DLIST (bb_t) bbs;
  DLIST (mv_t) used_moves, free_moves;
  loop_node_t root_loop_node;
};

static void init_dead_vars (gen_ctx_t gen_ctx) { DLIST_INIT (dead_var_t, free_dead_vars); }

static void free_dead_var (gen_ctx_t gen_ctx, dead_var_t dv) {
  DLIST_APPEND (dead_var_t, free_dead_vars, dv);
}

static dead_var_t get_dead_var (gen_ctx_t gen_ctx) {
  dead_var_t dv;

  if ((dv = DLIST_HEAD (dead_var_t, free_dead_vars)) == NULL)
    return gen_malloc (gen_ctx, sizeof (struct dead_var));
  DLIST_REMOVE (dead_var_t, free_dead_vars, dv);
  return dv;
}

static void finish_dead_vars (gen_ctx_t gen_ctx) {
  dead_var_t dv;

  while ((dv = DLIST_HEAD (dead_var_t, free_dead_vars)) != NULL) {
    DLIST_REMOVE (dead_var_t, free_dead_vars, dv);
    free (dv);
  }
}

static void add_bb_insn_dead_var (gen_ctx_t gen_ctx, bb_insn_t bb_insn, MIR_reg_t var) {
  dead_var_t dv;

  for (dv = DLIST_HEAD (dead_var_t, bb_insn->dead_vars); dv != NULL;
       dv = DLIST_NEXT (dead_var_t, dv))
    if (dv->var == var) return;
  dv = get_dead_var (gen_ctx);
  dv->var = var;
  DLIST_APPEND (dead_var_t, bb_insn->dead_vars, dv);
}

static dead_var_t find_bb_insn_dead_var (bb_insn_t bb_insn, MIR_reg_t var) {
  dead_var_t dv;

  for (dv = DLIST_HEAD (dead_var_t, bb_insn->dead_vars); dv != NULL;
       dv = DLIST_NEXT (dead_var_t, dv))
    if (dv->var == var) return dv;
  return NULL;
}

static void clear_bb_insn_dead_vars (gen_ctx_t gen_ctx, bb_insn_t bb_insn) {
  dead_var_t dv;

  while ((dv = DLIST_HEAD (dead_var_t, bb_insn->dead_vars)) != NULL) {
    DLIST_REMOVE (dead_var_t, bb_insn->dead_vars, dv);
    free_dead_var (gen_ctx, dv);
  }
}

static void remove_bb_insn_dead_var (gen_ctx_t gen_ctx, bb_insn_t bb_insn, MIR_reg_t hr) {
  dead_var_t dv, next_dv;

  gen_assert (hr <= MAX_HARD_REG);
  for (dv = DLIST_HEAD (dead_var_t, bb_insn->dead_vars); dv != NULL; dv = next_dv) {
    next_dv = DLIST_NEXT (dead_var_t, dv);
    if (dv->var != hr) continue;
    DLIST_REMOVE (dead_var_t, bb_insn->dead_vars, dv);
    free_dead_var (gen_ctx, dv);
  }
}

static void move_bb_insn_dead_vars (bb_insn_t bb_insn, bb_insn_t from_bb_insn) {
  dead_var_t dv;

  while ((dv = DLIST_HEAD (dead_var_t, from_bb_insn->dead_vars)) != NULL) {
    DLIST_REMOVE (dead_var_t, from_bb_insn->dead_vars, dv);
    DLIST_APPEND (dead_var_t, bb_insn->dead_vars, dv);
  }
}

static int insn_data_p (MIR_insn_t insn) {
  return insn->code == MIR_LABEL || MIR_call_code_p (insn->code);
}

static void setup_insn_data (gen_ctx_t gen_ctx, MIR_insn_t insn, bb_t bb) {
  insn_data_t insn_data;

  if (!insn_data_p (insn)) {
    insn->data = bb;
    return;
  }
  insn_data = insn->data = gen_malloc (gen_ctx, sizeof (struct insn_data));
  insn_data->bb = bb;
  insn_data->u.call_hard_reg_args = NULL;
}

static bb_t get_insn_data_bb (MIR_insn_t insn) {
  return insn_data_p (insn) ? ((insn_data_t) insn->data)->bb : (bb_t) insn->data;
}

static void delete_insn_data (MIR_insn_t insn) {
  insn_data_t insn_data = insn->data;

  if (insn_data == NULL || !insn_data_p (insn)) return;
  if (MIR_call_code_p (insn->code) && insn_data->u.call_hard_reg_args != NULL)
    bitmap_destroy (insn_data->u.call_hard_reg_args);
  free (insn_data);
}

static bb_insn_t create_bb_insn (gen_ctx_t gen_ctx, MIR_insn_t insn, bb_t bb) {
  bb_insn_t bb_insn = gen_malloc (gen_ctx, sizeof (struct bb_insn));

  insn->data = bb_insn;
  bb_insn->bb = bb;
  bb_insn->insn = insn;
  bb_insn->flag = FALSE;
  bb_insn->call_hard_reg_args = NULL;
  gen_assert (curr_cfg->curr_bb_insn_index < (1ull << 32));
  bb_insn->index = curr_cfg->curr_bb_insn_index++;
  bb_insn->gvn_val = bb_insn->index;
  DLIST_INIT (dead_var_t, bb_insn->dead_vars);
  if (MIR_call_code_p (insn->code)) bb_insn->call_hard_reg_args = bitmap_create2 (MAX_HARD_REG + 1);
  return bb_insn;
}

static bb_insn_t add_new_bb_insn (gen_ctx_t gen_ctx, MIR_insn_t insn, bb_t bb) {
  bb_insn_t bb_insn = create_bb_insn (gen_ctx, insn, bb);

  DLIST_APPEND (bb_insn_t, bb->bb_insns, bb_insn);
  return bb_insn;
}

static void delete_bb_insn (gen_ctx_t gen_ctx, bb_insn_t bb_insn) {
  DLIST_REMOVE (bb_insn_t, bb_insn->bb->bb_insns, bb_insn);
  bb_insn->insn->data = NULL;
  clear_bb_insn_dead_vars (gen_ctx, bb_insn);
  if (bb_insn->call_hard_reg_args != NULL) bitmap_destroy (bb_insn->call_hard_reg_args);
  free (bb_insn);
}

static bb_t get_insn_bb (gen_ctx_t gen_ctx, MIR_insn_t insn) {
  return optimize_level == 0 ? get_insn_data_bb (insn) : ((bb_insn_t) insn->data)->bb;
}

static void create_new_bb_insns (gen_ctx_t gen_ctx, MIR_insn_t before, MIR_insn_t after,
                                 MIR_insn_t insn_for_bb) {
  MIR_insn_t insn;
  bb_insn_t bb_insn, new_bb_insn;
  bb_t bb;

  /* Null insn_for_bb means it should be in the 1st block: skip entry and exit blocks: */
  bb = insn_for_bb == NULL ? DLIST_EL (bb_t, curr_cfg->bbs, 2) : get_insn_bb (gen_ctx, insn_for_bb);
  if (optimize_level == 0) {
    for (insn = (before == NULL ? DLIST_HEAD (MIR_insn_t, curr_func_item->u.func->insns)
                                : DLIST_NEXT (MIR_insn_t, before));
         insn != after; insn = DLIST_NEXT (MIR_insn_t, insn))
      setup_insn_data (gen_ctx, insn, bb);
    return;
  }
  if (before != NULL && (bb_insn = before->data)->bb == bb) {
    for (insn = DLIST_NEXT (MIR_insn_t, before); insn != after;
         insn = DLIST_NEXT (MIR_insn_t, insn), bb_insn = new_bb_insn) {
      new_bb_insn = create_bb_insn (gen_ctx, insn, bb);
      DLIST_INSERT_AFTER (bb_insn_t, bb->bb_insns, bb_insn, new_bb_insn);
    }
  } else {
    gen_assert (after != NULL);
    bb_insn = after->data;
    insn = (before == NULL ? DLIST_HEAD (MIR_insn_t, curr_func_item->u.func->insns)
                           : DLIST_NEXT (MIR_insn_t, before));
    for (; insn != after; insn = DLIST_NEXT (MIR_insn_t, insn)) {
      new_bb_insn = create_bb_insn (gen_ctx, insn, bb);
      if (bb == bb_insn->bb)
        DLIST_INSERT_BEFORE (bb_insn_t, bb->bb_insns, bb_insn, new_bb_insn);
      else
        DLIST_APPEND (bb_insn_t, bb->bb_insns, new_bb_insn);
    }
  }
}

static void gen_delete_insn (gen_ctx_t gen_ctx, MIR_insn_t insn) {
<<<<<<< HEAD
  if (curr_cfg != NULL) delete_bb_insn (gen_ctx, insn->data);
=======
  if (optimize_level == 0)
    delete_insn_data (insn);
  else
    delete_bb_insn (insn->data);
>>>>>>> 6e627b4d
  MIR_remove_insn (gen_ctx->ctx, curr_func_item, insn);
}

static void gen_add_insn_before (gen_ctx_t gen_ctx, MIR_insn_t before, MIR_insn_t insn) {
  MIR_context_t ctx = gen_ctx->ctx;
  MIR_insn_t insn_for_bb = before;

  gen_assert (!MIR_branch_code_p (insn->code) && insn->code != MIR_LABEL);
  if (before->code == MIR_LABEL) {
    insn_for_bb = DLIST_PREV (MIR_insn_t, before);
    gen_assert (insn_for_bb == NULL || !MIR_branch_code_p (insn_for_bb->code));
  }
  MIR_insert_insn_before (ctx, curr_func_item, before, insn);
  create_new_bb_insns (gen_ctx, DLIST_PREV (MIR_insn_t, insn), before, insn_for_bb);
}

static void gen_add_insn_after (gen_ctx_t gen_ctx, MIR_insn_t after, MIR_insn_t insn) {
  gen_assert (insn->code != MIR_LABEL);
  gen_assert (!MIR_branch_code_p (after->code));
  MIR_insert_insn_after (gen_ctx->ctx, curr_func_item, after, insn);
  create_new_bb_insns (gen_ctx, after, DLIST_NEXT (MIR_insn_t, insn), after);
}

static void setup_call_hard_reg_args (gen_ctx_t gen_ctx, MIR_insn_t call_insn, MIR_reg_t hard_reg) {
  insn_data_t insn_data;

  gen_assert (MIR_call_code_p (call_insn->code) && hard_reg <= MAX_HARD_REG);
  if (optimize_level != 0) {
    bitmap_set_bit_p (((bb_insn_t) call_insn->data)->call_hard_reg_args, hard_reg);
    return;
  }
  if ((insn_data = call_insn->data)->u.call_hard_reg_args == NULL)
    insn_data->u.call_hard_reg_args = (void *) bitmap_create2 (MAX_HARD_REG + 1);
  bitmap_set_bit_p (insn_data->u.call_hard_reg_args, hard_reg);
}

static void set_label_disp (gen_ctx_t gen_ctx, MIR_insn_t insn, size_t disp) {
  gen_assert (insn->code == MIR_LABEL);
  if (optimize_level == 0)
    ((insn_data_t) insn->data)->u.label_disp = disp;
  else
    ((bb_insn_t) insn->data)->label_disp = disp;
}
static size_t get_label_disp (gen_ctx_t gen_ctx, MIR_insn_t insn) {
  gen_assert (insn->code == MIR_LABEL);
  return (optimize_level == 0 ? ((insn_data_t) insn->data)->u.label_disp
                              : ((bb_insn_t) insn->data)->label_disp);
}

static void setup_used_hard_regs (gen_ctx_t gen_ctx, MIR_type_t type, MIR_reg_t hard_reg) {
  MIR_reg_t curr_hard_reg;
  int i, slots_num = target_locs_num (hard_reg, type);

  for (i = 0; i < slots_num; i++)
    if ((curr_hard_reg = target_nth_loc (hard_reg, type, i)) <= MAX_HARD_REG)
      bitmap_set_bit_p (func_used_hard_regs, curr_hard_reg);
}

static MIR_reg_t get_temp_hard_reg (MIR_type_t type, int first_p) {
  if (type == MIR_T_F) return first_p ? TEMP_FLOAT_HARD_REG1 : TEMP_FLOAT_HARD_REG2;
  if (type == MIR_T_D) return first_p ? TEMP_DOUBLE_HARD_REG1 : TEMP_DOUBLE_HARD_REG2;
  if (type == MIR_T_LD) return first_p ? TEMP_LDOUBLE_HARD_REG1 : TEMP_LDOUBLE_HARD_REG2;
  return first_p ? TEMP_INT_HARD_REG1 : TEMP_INT_HARD_REG2;
}

static bb_t create_bb (gen_ctx_t gen_ctx, MIR_insn_t insn) {
  bb_t bb = gen_malloc (gen_ctx, sizeof (struct bb));

  bb->pre = bb->rpost = bb->bfs = 0;
  bb->flag = FALSE;
  bb->loop_node = NULL;
  DLIST_INIT (bb_insn_t, bb->bb_insns);
  DLIST_INIT (in_edge_t, bb->in_edges);
  DLIST_INIT (out_edge_t, bb->out_edges);
  bb->in = bitmap_create2 (DEFAULT_INIT_BITMAP_BITS_NUM);
  bb->out = bitmap_create2 (DEFAULT_INIT_BITMAP_BITS_NUM);
  bb->gen = bitmap_create2 (DEFAULT_INIT_BITMAP_BITS_NUM);
  bb->kill = bitmap_create2 (DEFAULT_INIT_BITMAP_BITS_NUM);
  bb->dom_in = bitmap_create2 (DEFAULT_INIT_BITMAP_BITS_NUM);
  bb->dom_out = bitmap_create2 (DEFAULT_INIT_BITMAP_BITS_NUM);
  bb->max_int_pressure = bb->max_fp_pressure = 0;
  if (insn != NULL) {
    if (optimize_level == 0)
      setup_insn_data (gen_ctx, insn, bb);
    else
      add_new_bb_insn (gen_ctx, insn, bb);
  }
  return bb;
}

static void add_bb (gen_ctx_t gen_ctx, bb_t bb) {
  DLIST_APPEND (bb_t, curr_cfg->bbs, bb);
  bb->index = curr_bb_index++;
}

static edge_t create_edge (gen_ctx_t gen_ctx, bb_t src, bb_t dst, int append_p) {
  edge_t e = gen_malloc (gen_ctx, sizeof (struct edge));

  e->src = src;
  e->dst = dst;
  if (append_p) {
    DLIST_APPEND (in_edge_t, dst->in_edges, e);
    DLIST_APPEND (out_edge_t, src->out_edges, e);
  } else {
    DLIST_PREPEND (in_edge_t, dst->in_edges, e);
    DLIST_PREPEND (out_edge_t, src->out_edges, e);
  }
  e->back_edge_p = e->skipped_p = FALSE;
  return e;
}

static void delete_edge (edge_t e) {
  DLIST_REMOVE (out_edge_t, e->src->out_edges, e);
  DLIST_REMOVE (in_edge_t, e->dst->in_edges, e);
  free (e);
}

static void delete_bb (gen_ctx_t gen_ctx, bb_t bb) {
  edge_t e, next_e;

  for (e = DLIST_HEAD (out_edge_t, bb->out_edges); e != NULL; e = next_e) {
    next_e = DLIST_NEXT (out_edge_t, e);
    delete_edge (e);
  }
  for (e = DLIST_HEAD (in_edge_t, bb->in_edges); e != NULL; e = next_e) {
    next_e = DLIST_NEXT (in_edge_t, e);
    delete_edge (e);
  }
  DLIST_REMOVE (bb_t, curr_cfg->bbs, bb);
  bitmap_destroy (bb->in);
  bitmap_destroy (bb->out);
  bitmap_destroy (bb->gen);
  bitmap_destroy (bb->kill);
  bitmap_destroy (bb->dom_in);
  bitmap_destroy (bb->dom_out);
  free (bb);
}

static void DFS (bb_t bb, size_t *pre, size_t *rpost) {
  edge_t e;

  bb->pre = (*pre)++;
  for (e = DLIST_HEAD (out_edge_t, bb->out_edges); e != NULL; e = DLIST_NEXT (out_edge_t, e))
    if (e->dst->pre == 0)
      DFS (e->dst, pre, rpost);
    else if (e->dst->rpost == 0)
      e->back_edge_p = TRUE;
  bb->rpost = (*rpost)--;
}

static void enumerate_bbs (gen_ctx_t gen_ctx) {
  size_t pre, rpost;

  for (bb_t bb = DLIST_HEAD (bb_t, curr_cfg->bbs); bb != NULL; bb = DLIST_NEXT (bb_t, bb))
    bb->pre = bb->rpost = 0;
  pre = 1;
  rpost = DLIST_LENGTH (bb_t, curr_cfg->bbs);
  DFS (DLIST_HEAD (bb_t, curr_cfg->bbs), &pre, &rpost);
}

static loop_node_t top_loop_node (bb_t bb) {
  for (loop_node_t loop_node = bb->loop_node;; loop_node = loop_node->parent)
    if (loop_node->parent == NULL) return loop_node;
}

static loop_node_t create_loop_node (gen_ctx_t gen_ctx, bb_t bb) {
  loop_node_t loop_node = gen_malloc (gen_ctx, sizeof (struct loop_node));

  loop_node->index = curr_loop_node_index++;
  loop_node->bb = bb;
  if (bb != NULL) bb->loop_node = loop_node;
  loop_node->parent = NULL;
  loop_node->entry = NULL;
  loop_node->max_int_pressure = loop_node->max_fp_pressure = 0;
  DLIST_INIT (loop_node_t, loop_node->children);
  return loop_node;
}

static int process_loop (gen_ctx_t gen_ctx, bb_t entry_bb) {
  edge_t e;
  loop_node_t loop_node, new_loop_node, queue_node;
  bb_t queue_bb;

  VARR_TRUNC (loop_node_t, loop_nodes, 0);
  VARR_TRUNC (loop_node_t, queue_nodes, 0);
  bitmap_clear (temp_bitmap);
  for (e = DLIST_HEAD (in_edge_t, entry_bb->in_edges); e != NULL; e = DLIST_NEXT (in_edge_t, e))
    if (e->back_edge_p && e->src != entry_bb) {
      loop_node = top_loop_node (e->src);
      if (!bitmap_set_bit_p (temp_bitmap, loop_node->index)) continue;
      VARR_PUSH (loop_node_t, loop_nodes, loop_node);
      VARR_PUSH (loop_node_t, queue_nodes, loop_node);
    }
  while (VARR_LENGTH (loop_node_t, queue_nodes) != 0) {
    queue_node = VARR_POP (loop_node_t, queue_nodes);
    if ((queue_bb = queue_node->bb) == NULL) queue_bb = queue_node->entry->bb; /* subloop */
    /* entry block is achieved which means multiple entry loop -- just ignore */
    if (queue_bb == DLIST_HEAD (bb_t, curr_cfg->bbs)) return FALSE;
    for (e = DLIST_HEAD (in_edge_t, queue_bb->in_edges); e != NULL; e = DLIST_NEXT (in_edge_t, e))
      if (e->src != entry_bb) {
        loop_node = top_loop_node (e->src);
        if (!bitmap_set_bit_p (temp_bitmap, loop_node->index)) continue;
        VARR_PUSH (loop_node_t, loop_nodes, loop_node);
        VARR_PUSH (loop_node_t, queue_nodes, loop_node);
      }
  }
  loop_node = entry_bb->loop_node;
  VARR_PUSH (loop_node_t, loop_nodes, loop_node);
  new_loop_node = create_loop_node (gen_ctx, NULL);
  new_loop_node->entry = loop_node;
  while (VARR_LENGTH (loop_node_t, loop_nodes) != 0) {
    loop_node = VARR_POP (loop_node_t, loop_nodes);
    DLIST_APPEND (loop_node_t, new_loop_node->children, loop_node);
    loop_node->parent = new_loop_node;
  }
  return TRUE;
}

static void setup_loop_pressure (gen_ctx_t gen_ctx, loop_node_t loop_node) {
  for (loop_node_t curr = DLIST_HEAD (loop_node_t, loop_node->children); curr != NULL;
       curr = DLIST_NEXT (loop_node_t, curr)) {
    if (curr->bb == NULL) {
      setup_loop_pressure (gen_ctx, curr);
    } else {
      curr->max_int_pressure = curr->bb->max_int_pressure;
      curr->max_fp_pressure = curr->bb->max_fp_pressure;
    }
    if (loop_node->max_int_pressure < curr->max_int_pressure)
      loop_node->max_int_pressure = curr->max_int_pressure;
    if (loop_node->max_fp_pressure < curr->max_fp_pressure)
      loop_node->max_fp_pressure = curr->max_fp_pressure;
  }
}

static int compare_bb_loop_nodes (const void *p1, const void *p2) {
  bb_t bb1 = (*(const loop_node_t *) p1)->bb, bb2 = (*(const loop_node_t *) p2)->bb;

  return bb1->rpost > bb2->rpost ? -1 : bb1->rpost < bb2->rpost ? 1 : 0;
}

static int build_loop_tree (gen_ctx_t gen_ctx) {
  loop_node_t loop_node;
  edge_t e;
  int loops_p = FALSE;

  curr_loop_node_index = 0;
  enumerate_bbs (gen_ctx);
  VARR_TRUNC (loop_node_t, loop_entries, 0);
  for (bb_t bb = DLIST_HEAD (bb_t, curr_cfg->bbs); bb != NULL; bb = DLIST_NEXT (bb_t, bb)) {
    loop_node = create_loop_node (gen_ctx, bb);
    loop_node->entry = loop_node;
    for (e = DLIST_HEAD (in_edge_t, bb->in_edges); e != NULL; e = DLIST_NEXT (in_edge_t, e))
      if (e->back_edge_p) {
        VARR_PUSH (loop_node_t, loop_entries, loop_node);
        break;
      }
  }
  qsort (VARR_ADDR (loop_node_t, loop_entries), VARR_LENGTH (loop_node_t, loop_entries),
         sizeof (loop_node_t), compare_bb_loop_nodes);
  for (size_t i = 0; i < VARR_LENGTH (loop_node_t, loop_entries); i++)
    if (process_loop (gen_ctx, VARR_GET (loop_node_t, loop_entries, i)->bb)) loops_p = TRUE;
  curr_cfg->root_loop_node = create_loop_node (gen_ctx, NULL);
  for (bb_t bb = DLIST_HEAD (bb_t, curr_cfg->bbs); bb != NULL; bb = DLIST_NEXT (bb_t, bb))
    if ((loop_node = top_loop_node (bb)) != curr_cfg->root_loop_node) {
      DLIST_APPEND (loop_node_t, curr_cfg->root_loop_node->children, loop_node);
      loop_node->parent = curr_cfg->root_loop_node;
    }
  setup_loop_pressure (gen_ctx, curr_cfg->root_loop_node);
  return loops_p;
}

static void destroy_loop_tree (gen_ctx_t gen_ctx, loop_node_t root) {
  loop_node_t node, next;

  if (root->bb != NULL) {
    root->bb->loop_node = NULL;
  } else {
    for (node = DLIST_HEAD (loop_node_t, root->children); node != NULL; node = next) {
      next = DLIST_NEXT (loop_node_t, node);
      destroy_loop_tree (gen_ctx, node);
    }
  }
  free (root);
}

static void update_min_max_reg (gen_ctx_t gen_ctx, MIR_reg_t reg) {
  if (reg == 0) return;
  if (curr_cfg->max_reg == 0 || curr_cfg->min_reg > reg) curr_cfg->min_reg = reg;
  if (curr_cfg->max_reg < reg) curr_cfg->max_reg = reg;
}

static MIR_reg_t gen_new_temp_reg (gen_ctx_t gen_ctx, MIR_type_t type, MIR_func_t func) {
  MIR_reg_t reg = _MIR_new_temp_reg (gen_ctx->ctx, type, func);

  update_min_max_reg (gen_ctx, reg);
  return reg;
}

static MIR_reg_t reg2breg (gen_ctx_t gen_ctx, MIR_reg_t reg) { return reg - curr_cfg->min_reg; }
static MIR_reg_t breg2reg (gen_ctx_t gen_ctx, MIR_reg_t breg) { return breg + curr_cfg->min_reg; }
static MIR_reg_t reg2var (gen_ctx_t gen_ctx, MIR_reg_t reg) {
  return reg2breg (gen_ctx, reg) + MAX_HARD_REG + 1;
}
static MIR_reg_t var_is_reg_p (MIR_reg_t var) { return var > MAX_HARD_REG; }
static MIR_reg_t var2reg (gen_ctx_t gen_ctx, MIR_reg_t var) {
  gen_assert (var > MAX_HARD_REG);
  return breg2reg (gen_ctx, var - MAX_HARD_REG - 1);
}
static MIR_reg_t var2breg (gen_ctx_t gen_ctx, MIR_reg_t var) {
  gen_assert (var > MAX_HARD_REG);
  return var - MAX_HARD_REG - 1;
}

static MIR_reg_t get_nregs (gen_ctx_t gen_ctx) {
  return curr_cfg->max_reg == 0 ? 0 : curr_cfg->max_reg - curr_cfg->min_reg + 1;
}

static MIR_reg_t get_nvars (gen_ctx_t gen_ctx) { return get_nregs (gen_ctx) + MAX_HARD_REG + 1; }

static int move_code_p (MIR_insn_code_t code) {
  return code == MIR_MOV || code == MIR_FMOV || code == MIR_DMOV || code == MIR_LDMOV;
}

static int move_p (MIR_insn_t insn) {
  return (move_code_p (insn->code)
          && (insn->ops[0].mode == MIR_OP_REG || insn->ops[0].mode == MIR_OP_HARD_REG)
          && (insn->ops[1].mode == MIR_OP_REG || insn->ops[1].mode == MIR_OP_HARD_REG));
}

static int imm_move_p (MIR_insn_t insn) {
  return (move_code_p (insn->code)
          && (insn->ops[0].mode == MIR_OP_REG || insn->ops[0].mode == MIR_OP_HARD_REG)
          && (insn->ops[1].mode == MIR_OP_INT || insn->ops[1].mode == MIR_OP_UINT
              || insn->ops[1].mode == MIR_OP_FLOAT || insn->ops[1].mode == MIR_OP_DOUBLE
              || insn->ops[1].mode == MIR_OP_LDOUBLE || insn->ops[1].mode == MIR_OP_REF));
}

typedef struct {
  MIR_insn_t insn;
  size_t nops, op_num, op_part_num, passed_mem_num;
} insn_var_iterator_t;

static inline void insn_var_iterator_init (gen_ctx_t gen_ctx, insn_var_iterator_t *iter,
                                           MIR_insn_t insn) {
  iter->insn = insn;
  iter->nops = MIR_insn_nops (gen_ctx->ctx, insn);
  iter->op_num = 0;
  iter->op_part_num = 0;
  iter->passed_mem_num = 0;
}

static inline int insn_var_iterator_next (gen_ctx_t gen_ctx, insn_var_iterator_t *iter,
                                          MIR_reg_t *var, int *op_num, int *out_p, int *mem_p,
                                          size_t *passed_mem_num) {
  MIR_op_t op;

  while (iter->op_num < iter->nops) {
    *op_num = iter->op_num;
    MIR_insn_op_mode (gen_ctx->ctx, iter->insn, iter->op_num, out_p);
    op = iter->insn->ops[iter->op_num];
    *mem_p = FALSE;
    *passed_mem_num = iter->passed_mem_num;
    while (iter->op_part_num < 2) {
      if (op.mode == MIR_OP_MEM || op.mode == MIR_OP_HARD_REG_MEM) {
        *mem_p = TRUE;
        *passed_mem_num = ++iter->passed_mem_num;
        *out_p = FALSE;
        if (op.mode == MIR_OP_MEM) {
          *var = iter->op_part_num == 0 ? op.u.mem.base : op.u.mem.index;
          if (*var == 0) {
            iter->op_part_num++;
            continue;
          }
          *var = reg2var (gen_ctx, *var);
        } else {
          *var = iter->op_part_num == 0 ? op.u.hard_reg_mem.base : op.u.hard_reg_mem.index;
          if (*var == MIR_NON_HARD_REG) {
            iter->op_part_num++;
            continue;
          }
        }
      } else if (iter->op_part_num > 0) {
        break;
      } else if (op.mode == MIR_OP_REG) {
        *var = reg2var (gen_ctx, op.u.reg);
      } else if (op.mode == MIR_OP_HARD_REG) {
        *var = op.u.hard_reg;
      } else
        break;
      iter->op_part_num++;
      return TRUE;
    }
    iter->op_num++;
    iter->op_part_num = 0;
  }
  return FALSE;
}

#define FOREACH_INSN_VAR(gen_ctx, iterator, insn, var, op_num, out_p, mem_p, passed_mem_num) \
  for (insn_var_iterator_init (gen_ctx, &iterator, insn);                                    \
       insn_var_iterator_next (gen_ctx, &iterator, &var, &op_num, &out_p, &mem_p,            \
                               &passed_mem_num);)

#if !MIR_NO_GEN_DEBUG
static void output_in_edges (gen_ctx_t gen_ctx, bb_t bb) {
  edge_t e;

  fprintf (debug_file, "  in edges:");
  for (e = DLIST_HEAD (in_edge_t, bb->in_edges); e != NULL; e = DLIST_NEXT (in_edge_t, e)) {
    fprintf (debug_file, " %3lu", (unsigned long) e->src->index);
    if (e->skipped_p) fprintf (debug_file, "(CCP skip)");
  }
  fprintf (debug_file, "\n");
}

static void output_out_edges (gen_ctx_t gen_ctx, bb_t bb) {
  edge_t e;

  fprintf (debug_file, "  out edges:");
  for (e = DLIST_HEAD (out_edge_t, bb->out_edges); e != NULL; e = DLIST_NEXT (out_edge_t, e)) {
    fprintf (debug_file, " %3lu", (unsigned long) e->dst->index);
    if (e->skipped_p) fprintf (debug_file, "(CCP skip)");
  }
  fprintf (debug_file, "\n");
}

static void output_bitmap (gen_ctx_t gen_ctx, const char *head, bitmap_t bm, int var_p) {
  MIR_context_t ctx = gen_ctx->ctx;
  size_t nel;
  bitmap_iterator_t bi;

  if (bm == NULL || bitmap_empty_p (bm)) return;
  fprintf (debug_file, "%s", head);
  FOREACH_BITMAP_BIT (bi, bm, nel) {
    fprintf (debug_file, " %3lu", (unsigned long) nel);
    if (var_p && var_is_reg_p (nel))
      fprintf (debug_file, "(%s:%s)",
               MIR_type_str (ctx,
                             MIR_reg_type (ctx, var2reg (gen_ctx, nel), curr_func_item->u.func)),
               MIR_reg_name (ctx, var2reg (gen_ctx, nel), curr_func_item->u.func));
  }
  fprintf (debug_file, "\n");
}

static int get_op_reg_index (gen_ctx_t gen_ctx, MIR_op_t op);
static void print_bb_insn (gen_ctx_t gen_ctx, bb_insn_t bb_insn, int with_notes_p) {
  MIR_context_t ctx = gen_ctx->ctx;
  MIR_op_t op;
  int first_p;
  size_t nel;
  bitmap_iterator_t bi;

  MIR_output_insn (ctx, debug_file, bb_insn->insn, curr_func_item->u.func, FALSE);
  fprintf (debug_file, " # indexes: ");
  for (size_t i = 0; i < bb_insn->insn->nops; i++) {
    op = bb_insn->insn->ops[i];
    if (i != 0) fprintf (debug_file, ",");
    if (op.data == NULL)
      fprintf (debug_file, "_");
    else
      fprintf (debug_file, "%d", get_op_reg_index (gen_ctx, op));
  }
  if (with_notes_p) {
    for (dead_var_t dv = DLIST_HEAD (dead_var_t, bb_insn->dead_vars); dv != NULL;
         dv = DLIST_NEXT (dead_var_t, dv)) {
      if (var_is_reg_p (dv->var)) {
        op.mode = MIR_OP_REG;
        op.u.reg = var2reg (gen_ctx, dv->var);
      } else {
        op.mode = MIR_OP_HARD_REG;
        op.u.hard_reg = dv->var;
      }
      fprintf (debug_file, dv == DLIST_HEAD (dead_var_t, bb_insn->dead_vars) ? " # dead: " : " ");
      MIR_output_op (ctx, debug_file, op, curr_func_item->u.func);
    }
    if (MIR_call_code_p (bb_insn->insn->code)) {
      first_p = TRUE;
      FOREACH_BITMAP_BIT (bi, bb_insn->call_hard_reg_args, nel) {
        fprintf (debug_file, first_p ? " # call used: hr%ld" : " hr%ld", (unsigned long) nel);
        first_p = FALSE;
      }
    }
  }
  fprintf (debug_file, "\n");
}

static void print_CFG (gen_ctx_t gen_ctx, int bb_p, int pressure_p, int insns_p, int insn_index_p,
                       void (*bb_info_print_func) (gen_ctx_t, bb_t)) {
  bb_t bb, insn_bb;

  if (optimize_level == 0) {
    bb = NULL;
    for (MIR_insn_t insn = DLIST_HEAD (MIR_insn_t, curr_func_item->u.func->insns); insn != NULL;
         insn = DLIST_NEXT (MIR_insn_t, insn)) {
      if (bb_p && (insn_bb = get_insn_data_bb (insn)) != bb) {
        bb = insn_bb;
        fprintf (debug_file, "BB %3lu:\n", (unsigned long) bb->index);
        output_in_edges (gen_ctx, bb);
        output_out_edges (gen_ctx, bb);
        if (bb_info_print_func != NULL) {
          bb_info_print_func (gen_ctx, bb);
          fprintf (debug_file, "\n");
        }
      }
      if (insns_p) MIR_output_insn (gen_ctx->ctx, debug_file, insn, curr_func_item->u.func, TRUE);
    }
    return;
  }
  for (bb = DLIST_HEAD (bb_t, curr_cfg->bbs); bb != NULL; bb = DLIST_NEXT (bb_t, bb)) {
    if (bb_p) {
      fprintf (debug_file, "BB %3lu", (unsigned long) bb->index);
      if (pressure_p)
        fprintf (debug_file, " (pressure: int=%d, fp=%d)", bb->max_int_pressure,
                 bb->max_fp_pressure);
      if (bb->loop_node == NULL)
        fprintf (debug_file, "\n");
      else
        fprintf (debug_file, " (loop%3lu):\n", (unsigned long) bb->loop_node->parent->index);
      output_in_edges (gen_ctx, bb);
      output_out_edges (gen_ctx, bb);
      if (bb_info_print_func != NULL) {
        bb_info_print_func (gen_ctx, bb);
        fprintf (debug_file, "\n");
      }
    }
    if (insns_p) {
      for (bb_insn_t bb_insn = DLIST_HEAD (bb_insn_t, bb->bb_insns); bb_insn != NULL;
           bb_insn = DLIST_NEXT (bb_insn_t, bb_insn)) {
        if (insn_index_p) fprintf (debug_file, "  %-5lu", (unsigned long) bb_insn->index);
        print_bb_insn (gen_ctx, bb_insn, TRUE);
      }
      fprintf (debug_file, "\n");
    }
  }
}

static void print_varr_insns (gen_ctx_t gen_ctx, const char *title, VARR (bb_insn_t) * bb_insns) {
  fprintf (debug_file, "%s insns:\n", title);
  for (size_t i = 0; i < VARR_LENGTH (bb_insn_t, bb_insns); i++) {
    bb_insn_t bb_insn = VARR_GET (bb_insn_t, bb_insns, i);
    if (bb_insn == NULL) continue;
    fprintf (debug_file, "  %-5lu", (unsigned long) bb_insn->index);
    print_bb_insn (gen_ctx, bb_insn, TRUE);
  }
}

static void print_loop_subtree (gen_ctx_t gen_ctx, loop_node_t root, int level, int bb_p) {
  if (root->bb != NULL && !bb_p) return;
  for (int i = 0; i < 2 * level + 2; i++) fprintf (debug_file, " ");
  if (root->bb != NULL) {
    gen_assert (DLIST_HEAD (loop_node_t, root->children) == NULL);
    fprintf (debug_file, "BB%-3lu (pressure: int=%d, fp=%d)\n", (unsigned long) root->bb->index,
             root->max_int_pressure, root->max_fp_pressure);
    return;
  }
  fprintf (debug_file, "Loop%3lu (pressure: int=%d, fp=%d)", (unsigned long) root->index,
           root->max_int_pressure, root->max_fp_pressure);
  if (curr_cfg->root_loop_node == root)
    fprintf (debug_file, ":\n");
  else
    fprintf (debug_file, " (entry - bb%lu):\n", (unsigned long) root->entry->bb->index);
  for (loop_node_t node = DLIST_HEAD (loop_node_t, root->children); node != NULL;
       node = DLIST_NEXT (loop_node_t, node))
    print_loop_subtree (gen_ctx, node, level + 1, bb_p);
}

static void print_loop_tree (gen_ctx_t gen_ctx, int bb_p) {
  if (curr_cfg->root_loop_node == NULL) return;
  fprintf (debug_file, "Loop Tree\n");
  print_loop_subtree (gen_ctx, curr_cfg->root_loop_node, 0, bb_p);
}

#endif

static void rename_op_reg (gen_ctx_t gen_ctx, MIR_op_t *op_ref, MIR_reg_t reg, MIR_reg_t new_reg,
                           MIR_insn_t insn) {
  MIR_context_t ctx = gen_ctx->ctx;
  int change_p = FALSE;

  if (op_ref->mode == MIR_OP_REG && op_ref->u.reg == reg) {
    op_ref->u.reg = new_reg;
    change_p = TRUE;
  } else if (op_ref->mode == MIR_OP_MEM) {
    if (op_ref->u.mem.base == reg) {
      op_ref->u.mem.base = new_reg;
      change_p = TRUE;
    }
    if (op_ref->u.mem.index == reg) {
      op_ref->u.mem.index = new_reg;
      change_p = TRUE;
    }
  }
  if (!change_p) return; /* definition was already changed from another use */
  DEBUG ({
    MIR_func_t func = curr_func_item->u.func;

    fprintf (debug_file, "    Change %s to %s in insn %-5lu", MIR_reg_name (ctx, reg, func),
             MIR_reg_name (ctx, new_reg, func), (long unsigned) ((bb_insn_t) insn->data)->index);
    print_bb_insn (gen_ctx, insn->data, FALSE);
  });
}

static mv_t get_free_move (gen_ctx_t gen_ctx) {
  mv_t mv;

  if ((mv = DLIST_HEAD (mv_t, curr_cfg->free_moves)) != NULL)
    DLIST_REMOVE (mv_t, curr_cfg->free_moves, mv);
  else
    mv = gen_malloc (gen_ctx, sizeof (struct mv));
  DLIST_APPEND (mv_t, curr_cfg->used_moves, mv);
  return mv;
}

static void free_move (gen_ctx_t gen_ctx, mv_t mv) {
  DLIST_REMOVE (mv_t, curr_cfg->used_moves, mv);
  DLIST_APPEND (mv_t, curr_cfg->free_moves, mv);
}

static void build_func_cfg (gen_ctx_t gen_ctx) {
  MIR_context_t ctx = gen_ctx->ctx;
  MIR_insn_t insn, next_insn;
  size_t i, nops;
  MIR_op_t *op;
  MIR_var_t var;
  bb_t bb, prev_bb, entry_bb, exit_bb, label_bb;

  DLIST_INIT (bb_t, curr_cfg->bbs);
  DLIST_INIT (mv_t, curr_cfg->used_moves);
  DLIST_INIT (mv_t, curr_cfg->free_moves);
  curr_cfg->curr_bb_insn_index = 0;
  curr_cfg->max_reg = 0;
  curr_cfg->min_reg = 0;
  curr_cfg->root_loop_node = NULL;
  curr_bb_index = 0;
  for (i = 0; i < VARR_LENGTH (MIR_var_t, curr_func_item->u.func->vars); i++) {
    var = VARR_GET (MIR_var_t, curr_func_item->u.func->vars, i);
    update_min_max_reg (gen_ctx, MIR_reg (ctx, var.name, curr_func_item->u.func));
  }
  entry_bb = create_bb (gen_ctx, NULL);
  add_bb (gen_ctx, entry_bb);
  exit_bb = create_bb (gen_ctx, NULL);
  add_bb (gen_ctx, exit_bb);
  insn = DLIST_HEAD (MIR_insn_t, curr_func_item->u.func->insns);
  if (insn != NULL) {
    bb = create_bb (gen_ctx, NULL);
    add_bb (gen_ctx, bb);
    if (insn->code == MIR_LABEL) { /* Create one more BB.  First BB will be empty. */
      prev_bb = bb;
      bb = create_bb (gen_ctx, NULL);
      add_bb (gen_ctx, bb);
      create_edge (gen_ctx, prev_bb, bb, TRUE);
    }
  }
  for (; insn != NULL; insn = next_insn) {
    next_insn = DLIST_NEXT (MIR_insn_t, insn);
    if (insn->data == NULL) {
      if (optimize_level != 0)
        add_new_bb_insn (gen_ctx, insn, bb);
      else
        setup_insn_data (gen_ctx, insn, bb);
    }
    nops = MIR_insn_nops (ctx, insn);
    if (next_insn != NULL
        && (MIR_branch_code_p (insn->code) || insn->code == MIR_RET || insn->code == MIR_SWITCH
            || next_insn->code == MIR_LABEL)) {
      prev_bb = bb;
      if (next_insn->code == MIR_LABEL && next_insn->data != NULL)
        bb = get_insn_bb (gen_ctx, next_insn);
      else
        bb = create_bb (gen_ctx, next_insn);
      add_bb (gen_ctx, bb);
      if (insn->code != MIR_JMP && insn->code != MIR_RET && insn->code != MIR_SWITCH)
        create_edge (gen_ctx, prev_bb, bb, TRUE);
    }
    for (i = 0; i < nops; i++)
      if ((op = &insn->ops[i])->mode == MIR_OP_LABEL) {
        if (op->u.label->data == NULL) create_bb (gen_ctx, op->u.label);
        label_bb = get_insn_bb (gen_ctx, op->u.label);
        create_edge (gen_ctx, get_insn_bb (gen_ctx, insn), label_bb, TRUE);
      } else if (op->mode == MIR_OP_REG) {
        update_min_max_reg (gen_ctx, op->u.reg);
      } else if (op->mode == MIR_OP_MEM) {
        update_min_max_reg (gen_ctx, op->u.mem.base);
        update_min_max_reg (gen_ctx, op->u.mem.index);
      }
  }
  /* Add additional edges with entry and exit */
  for (bb = DLIST_HEAD (bb_t, curr_cfg->bbs); bb != NULL; bb = DLIST_NEXT (bb_t, bb)) {
    if (bb != entry_bb && DLIST_HEAD (in_edge_t, bb->in_edges) == NULL)
      create_edge (gen_ctx, entry_bb, bb, TRUE);
    if (bb != exit_bb && DLIST_HEAD (out_edge_t, bb->out_edges) == NULL)
      create_edge (gen_ctx, bb, exit_bb, TRUE);
  }
  enumerate_bbs (gen_ctx);
  VARR_CREATE (reg_info_t, curr_cfg->breg_info, 128);
  curr_cfg->call_crossed_bregs = bitmap_create2 (curr_cfg->max_reg);
}

static void destroy_func_cfg (gen_ctx_t gen_ctx) {
  MIR_insn_t insn;
  bb_insn_t bb_insn;
  bb_t bb, next_bb;
  mv_t mv, next_mv;

  gen_assert (curr_func_item->item_type == MIR_func_item && curr_func_item->data != NULL);
  for (insn = DLIST_HEAD (MIR_insn_t, curr_func_item->u.func->insns); insn != NULL;
<<<<<<< HEAD
       insn = DLIST_NEXT (MIR_insn_t, insn)) {
    bb_insn = insn->data;
    gen_assert (bb_insn != NULL);
    delete_bb_insn (gen_ctx, bb_insn);
  }
=======
       insn = DLIST_NEXT (MIR_insn_t, insn))
    if (optimize_level == 0) {
      gen_assert (insn->data != NULL);
      delete_insn_data (insn);
    } else {
      bb_insn = insn->data;
      gen_assert (bb_insn != NULL);
      delete_bb_insn (bb_insn);
    }
>>>>>>> 6e627b4d
  for (bb = DLIST_HEAD (bb_t, curr_cfg->bbs); bb != NULL; bb = next_bb) {
    next_bb = DLIST_NEXT (bb_t, bb);
    delete_bb (gen_ctx, bb);
  }
  for (mv = DLIST_HEAD (mv_t, curr_cfg->used_moves); mv != NULL; mv = next_mv) {
    next_mv = DLIST_NEXT (mv_t, mv);
    free (mv);
  }
  for (mv = DLIST_HEAD (mv_t, curr_cfg->free_moves); mv != NULL; mv = next_mv) {
    next_mv = DLIST_NEXT (mv_t, mv);
    free (mv);
  }
  VARR_DESTROY (reg_info_t, curr_cfg->breg_info);
  bitmap_destroy (curr_cfg->call_crossed_bregs);
  free (curr_func_item->data);
  curr_func_item->data = NULL;
}

static int rpost_cmp (const void *a1, const void *a2) {
  return (*(const struct bb **) a1)->rpost - (*(const struct bb **) a2)->rpost;
}

static int post_cmp (const void *a1, const void *a2) { return -rpost_cmp (a1, a2); }

DEF_VARR (bb_t);

struct data_flow_ctx {
  VARR (bb_t) * worklist, *pending;
  bitmap_t bb_to_consider;
};

#define worklist gen_ctx->data_flow_ctx->worklist
#define pending gen_ctx->data_flow_ctx->pending
#define bb_to_consider gen_ctx->data_flow_ctx->bb_to_consider

static void solve_dataflow (gen_ctx_t gen_ctx, int forward_p, void (*con_func_0) (bb_t),
                            int (*con_func_n) (gen_ctx_t, bb_t),
                            int (*trans_func) (gen_ctx_t, bb_t)) {
  size_t i, iter;
  bb_t bb, *addr;
  VARR (bb_t) * t;

  VARR_TRUNC (bb_t, worklist, 0);
  for (bb = DLIST_HEAD (bb_t, curr_cfg->bbs); bb != NULL; bb = DLIST_NEXT (bb_t, bb))
    VARR_PUSH (bb_t, worklist, bb);
  VARR_TRUNC (bb_t, pending, 0);
  iter = 0;
  while (VARR_LENGTH (bb_t, worklist) != 0) {
    VARR_TRUNC (bb_t, pending, 0);
    addr = VARR_ADDR (bb_t, worklist);
    qsort (addr, VARR_LENGTH (bb_t, worklist), sizeof (bb), forward_p ? rpost_cmp : post_cmp);
    bitmap_clear (bb_to_consider);
    for (i = 0; i < VARR_LENGTH (bb_t, worklist); i++) {
      int changed_p = iter == 0;
      edge_t e;

      bb = addr[i];
      if (forward_p) {
        if (DLIST_HEAD (in_edge_t, bb->in_edges) == NULL)
          con_func_0 (bb);
        else
          changed_p |= con_func_n (gen_ctx, bb);
      } else {
        if (DLIST_HEAD (out_edge_t, bb->out_edges) == NULL)
          con_func_0 (bb);
        else
          changed_p |= con_func_n (gen_ctx, bb);
      }
      if (changed_p && trans_func (gen_ctx, bb)) {
        if (forward_p) {
          for (e = DLIST_HEAD (out_edge_t, bb->out_edges); e != NULL;
               e = DLIST_NEXT (out_edge_t, e))
            if (bitmap_set_bit_p (bb_to_consider, e->dst->index)) VARR_PUSH (bb_t, pending, e->dst);
        } else {
          for (e = DLIST_HEAD (in_edge_t, bb->in_edges); e != NULL; e = DLIST_NEXT (in_edge_t, e))
            if (bitmap_set_bit_p (bb_to_consider, e->src->index)) VARR_PUSH (bb_t, pending, e->src);
        }
      }
    }
    iter++;
    t = worklist;
    worklist = pending;
    pending = t;
  }
}

static void init_data_flow (gen_ctx_t gen_ctx) {
  gen_ctx->data_flow_ctx = gen_malloc (gen_ctx, sizeof (struct data_flow_ctx));
  VARR_CREATE (bb_t, worklist, 0);
  VARR_CREATE (bb_t, pending, 0);
  bb_to_consider = bitmap_create2 (512);
}

static void finish_data_flow (gen_ctx_t gen_ctx) {
  VARR_DESTROY (bb_t, worklist);
  VARR_DESTROY (bb_t, pending);
  bitmap_destroy (bb_to_consider);
  free (gen_ctx->data_flow_ctx);
  gen_ctx->data_flow_ctx = NULL;
}

/* New Page */

/* Building SSA.  First we build optimized maximal SSA, then we minimize it
   getting minimal SSA for reducible CFGs. There are two SSA representations:

   1. Def pointers only:

      phi|insn: out:v1, in, in
                       ^
                       |
      phi|insn: out, in:v1, ...

   2. Def-use chains (we don't use mir-lists to use less memory):

      phi|insn: out:v1, in, in
                    | (op.data)
                    V
                  ssa_edge (next_use)---------------> ssa_edge
                       ^                                ^
                       | (op.data)                      | (op.data)
      phi|insn: out, in:v1, ...        phi|insn: out, in:v1, ...

   We use conventional SSA to make out-of-ssa fast and simple.  We don't rename all regs for SSA.
   All phi insns always use the same reg to guarantee conventional SSA.  It also means that
   some regs have more one definition but ssa edges represent the correct SSA.  The only
   optimization in the pipeline which would benefit from full renaming is copy propagation (full
   SSA copy propgation would not keep conventional SSA).
*/

typedef struct ssa_edge *ssa_edge_t;

struct ssa_edge {
  bb_insn_t use, def;
  char flag;
  uint16_t def_op_num;
  uint32_t use_op_num;
  ssa_edge_t prev_use, next_use; /* of the same def: we have only head in op.data */
};

typedef struct def_tab_el {
  bb_t bb;       /* table key */
  MIR_reg_t reg; /* another key */
  bb_insn_t def;
} def_tab_el_t;
DEF_HTAB (def_tab_el_t);

DEF_VARR (MIR_op_t);
DEF_VARR (ssa_edge_t);
DEF_VARR (char);
DEF_VARR (size_t);

struct ssa_ctx {
  int def_use_repr_p; /* flag of def_use_chains */
  /* Insns defining undef and initial arg values. They are not in insn lists. */
  VARR (bb_insn_t) * arg_bb_insns, *undef_insns;
  VARR (bb_insn_t) * phis, *deleted_phis;
  VARR (MIR_op_t) * temp_ops;
  HTAB (def_tab_el_t) * def_tab; /* reg,bb -> insn defining reg  */
  /* used for renaming: */
  VARR (ssa_edge_t) * ssa_edges_to_process;
  VARR (size_t) * curr_reg_indexes;
  VARR (char) * reg_name;
};

#define def_use_repr_p gen_ctx->ssa_ctx->def_use_repr_p
#define arg_bb_insns gen_ctx->ssa_ctx->arg_bb_insns
#define undef_insns gen_ctx->ssa_ctx->undef_insns
#define phis gen_ctx->ssa_ctx->phis
#define deleted_phis gen_ctx->ssa_ctx->deleted_phis
#define temp_ops gen_ctx->ssa_ctx->temp_ops
#define def_tab gen_ctx->ssa_ctx->def_tab
#define ssa_edges_to_process gen_ctx->ssa_ctx->ssa_edges_to_process
#define curr_reg_indexes gen_ctx->ssa_ctx->curr_reg_indexes
#define reg_name gen_ctx->ssa_ctx->reg_name

static int get_op_reg_index (gen_ctx_t gen_ctx, MIR_op_t op) {
  return def_use_repr_p ? ((ssa_edge_t) op.data)->def->index : ((bb_insn_t) op.data)->index;
}

static htab_hash_t def_tab_el_hash (def_tab_el_t el, void *arg) {
  return mir_hash_finish (
    mir_hash_step (mir_hash_step (mir_hash_init (0x33), (uint64_t) el.bb), (uint64_t) el.reg));
}

static int def_tab_el_eq (def_tab_el_t el1, def_tab_el_t el2, void *arg) {
  return el1.reg == el2.reg && el1.bb == el2.bb;
}

static MIR_insn_code_t get_move_code (MIR_type_t type) {
  return (type == MIR_T_F ? MIR_FMOV
                          : type == MIR_T_D ? MIR_DMOV : type == MIR_T_LD ? MIR_LDMOV : MIR_MOV);
}

static bb_insn_t get_start_insn (gen_ctx_t gen_ctx, VARR (bb_insn_t) * start_insns, MIR_reg_t reg) {
  MIR_context_t ctx = gen_ctx->ctx;
  MIR_type_t type;
  MIR_op_t op;
  MIR_insn_t insn;
  bb_insn_t bb_insn;

  gen_assert (DLIST_HEAD (bb_t, curr_cfg->bbs)->index == 0);
  op = MIR_new_reg_op (ctx, reg);
  while (VARR_LENGTH (bb_insn_t, start_insns) <= reg) VARR_PUSH (bb_insn_t, start_insns, NULL);
  if ((bb_insn = VARR_GET (bb_insn_t, start_insns, reg)) == NULL) {
    type = MIR_reg_type (ctx, reg, curr_func_item->u.func);
    insn = MIR_new_insn (ctx, get_move_code (type), op, op);
    bb_insn = create_bb_insn (gen_ctx, insn, DLIST_HEAD (bb_t, curr_cfg->bbs));
    VARR_SET (bb_insn_t, start_insns, reg, bb_insn);
  }
  return bb_insn;
}

static int start_insn_p (gen_ctx_t gen_ctx, bb_insn_t bb_insn) {
  return bb_insn->bb == DLIST_HEAD (bb_t, curr_cfg->bbs);
}

static bb_insn_t redundant_phi_def (gen_ctx_t gen_ctx, bb_insn_t phi, int *def_op_num_ref) {
  bb_insn_t def, same = NULL;
  int op_num;

  *def_op_num_ref = 0;
  for (op_num = 1; op_num < phi->insn->nops; op_num++) { /* check input defs: */
    def = phi->insn->ops[op_num].data;
    if (def == same || def == phi) continue;
    if (same != NULL) return NULL;
    same = def;
  }
  gen_assert (phi->insn->ops[0].mode == MIR_OP_REG);
  if (same == NULL) same = get_start_insn (gen_ctx, undef_insns, phi->insn->ops[0].u.reg);
  return same;
}

static bb_insn_t create_phi (gen_ctx_t gen_ctx, bb_t bb, MIR_op_t op) {
  MIR_context_t ctx = gen_ctx->ctx;
  MIR_insn_t phi_insn;
  bb_insn_t bb_insn, phi;
  size_t len = DLIST_LENGTH (in_edge_t, bb->in_edges) + 1; /* output and inputs */

  VARR_TRUNC (MIR_op_t, temp_ops, 0);
  while (VARR_LENGTH (MIR_op_t, temp_ops) < len) VARR_PUSH (MIR_op_t, temp_ops, op);
  phi_insn = MIR_new_insn_arr (ctx, MIR_PHI, len, VARR_ADDR (MIR_op_t, temp_ops));
  bb_insn = DLIST_HEAD (bb_insn_t, bb->bb_insns);
  if (bb_insn->insn->code == MIR_LABEL)
    gen_add_insn_after (gen_ctx, bb_insn->insn, phi_insn);
  else
    gen_add_insn_before (gen_ctx, bb_insn->insn, phi_insn);
  phi_insn->ops[0].data = phi = phi_insn->data;
  VARR_PUSH (bb_insn_t, phis, phi);
  return phi;
}

static bb_insn_t get_def (gen_ctx_t gen_ctx, MIR_reg_t reg, bb_t bb) {
  MIR_context_t ctx = gen_ctx->ctx;
  bb_t src;
  bb_insn_t def;
  def_tab_el_t el, tab_el;
  MIR_op_t op;

  el.bb = bb;
  el.reg = reg;
  if (HTAB_DO (def_tab_el_t, def_tab, el, HTAB_FIND, tab_el)) return tab_el.def;
  if (DLIST_LENGTH (in_edge_t, bb->in_edges) == 1) {
    if ((src = DLIST_HEAD (in_edge_t, bb->in_edges)->src)->index == 0) { /* start bb: args */
      return get_start_insn (gen_ctx, arg_bb_insns, reg);
    }
    return get_def (gen_ctx, reg, DLIST_HEAD (in_edge_t, bb->in_edges)->src);
  }
  op = MIR_new_reg_op (ctx, reg);
  el.def = def = create_phi (gen_ctx, bb, op);
  HTAB_DO (def_tab_el_t, def_tab, el, HTAB_INSERT, tab_el);
  return el.def;
}

static void add_phi_operands (gen_ctx_t gen_ctx, MIR_reg_t reg, bb_insn_t phi) {
  size_t nop = 1;
  bb_insn_t def;
  edge_t in_edge;

  for (in_edge = DLIST_HEAD (in_edge_t, phi->bb->in_edges); in_edge != NULL;
       in_edge = DLIST_NEXT (in_edge_t, in_edge)) {
    def = get_def (gen_ctx, reg, in_edge->src);
    phi->insn->ops[nop++].data = def;
  }
}

static bb_insn_t skip_redundant_phis (bb_insn_t def) {
  while (def->insn->code == MIR_PHI && def != def->insn->ops[0].data) def = def->insn->ops[0].data;
  return def;
}

static void minimize_ssa (gen_ctx_t gen_ctx, size_t insns_num) {
  MIR_insn_t insn;
  bb_insn_t phi, def;
  size_t i, j, saved_bound;
  int op_num, change_p, out_p, mem_p;
  size_t passed_mem_num;
  MIR_reg_t var;
  insn_var_iterator_t iter;

  VARR_TRUNC (bb_insn_t, deleted_phis, 0);
  do {
    change_p = FALSE;
    saved_bound = 0;
    for (i = 0; i < VARR_LENGTH (bb_insn_t, phis); i++) {
      phi = VARR_GET (bb_insn_t, phis, i);
      for (j = 1; j < phi->insn->nops; j++)
        phi->insn->ops[j].data = skip_redundant_phis (phi->insn->ops[j].data);
      if ((def = redundant_phi_def (gen_ctx, phi, &op_num)) == NULL) {
        VARR_SET (bb_insn_t, phis, saved_bound++, phi);
        continue;
      }
      phi->insn->ops[0].data = def;
      gen_assert (phi != def);
      VARR_PUSH (bb_insn_t, deleted_phis, phi);
      change_p = TRUE;
    }
    VARR_TRUNC (bb_insn_t, phis, saved_bound);
  } while (change_p);
  DEBUG ({
    fprintf (debug_file, "Minimizing SSA phis: from %ld to %ld phis (non-phi insns %ld)\n",
             (long) VARR_LENGTH (bb_insn_t, deleted_phis) + VARR_LENGTH (bb_insn_t, phis),
             (long) VARR_LENGTH (bb_insn_t, phis), (long) insns_num);
  });
  for (bb_t bb = DLIST_HEAD (bb_t, curr_cfg->bbs); bb != NULL; bb = DLIST_NEXT (bb_t, bb))
    for (bb_insn_t bb_insn = DLIST_HEAD (bb_insn_t, bb->bb_insns); bb_insn != NULL;
         bb_insn = DLIST_NEXT (bb_insn_t, bb_insn)) {
      insn = bb_insn->insn;
      FOREACH_INSN_VAR (gen_ctx, iter, insn, var, op_num, out_p, mem_p, passed_mem_num) {
        if (out_p) continue;
        insn->ops[op_num].data = skip_redundant_phis (insn->ops[op_num].data);
      }
    }
  for (i = 0; i < VARR_LENGTH (bb_insn_t, deleted_phis); i++) {
    phi = VARR_GET (bb_insn_t, deleted_phis, i);
    gen_delete_insn (gen_ctx, phi->insn);
  }
  for (i = 0; i < VARR_LENGTH (bb_insn_t, phis); i++) {
    phi = VARR_GET (bb_insn_t, phis, i);
    phi->insn->ops[0].data = NULL;
  }
}

static void add_ssa_edge (gen_ctx_t gen_ctx, bb_insn_t def, int def_op_num, bb_insn_t use,
                          int use_op_num) {
  MIR_op_t *op_ref;
  ssa_edge_t ssa_edge = gen_malloc (gen_ctx, sizeof (struct ssa_edge));

  gen_assert (use_op_num >= 0 && def_op_num >= 0 && def_op_num < (1 << 16));
  ssa_edge->flag = FALSE;
  ssa_edge->def = def;
  ssa_edge->def_op_num = def_op_num;
  ssa_edge->use = use;
  ssa_edge->use_op_num = use_op_num;
  gen_assert (use->insn->ops[use_op_num].data == NULL);
  use->insn->ops[use_op_num].data = ssa_edge;
  op_ref = &def->insn->ops[def_op_num];
  ssa_edge->next_use = op_ref->data;
  if (ssa_edge->next_use != NULL) ssa_edge->next_use->prev_use = ssa_edge;
  ssa_edge->prev_use = NULL;
  op_ref->data = ssa_edge;
}

static void remove_ssa_edge (gen_ctx_t gen_ctx, ssa_edge_t ssa_edge) {
  if (ssa_edge->prev_use != NULL) {
    ssa_edge->prev_use->next_use = ssa_edge->next_use;
  } else {
    MIR_op_t *op_ref = &ssa_edge->def->insn->ops[ssa_edge->def_op_num];
    gen_assert (op_ref->data == ssa_edge);
    op_ref->data = ssa_edge->next_use;
  }
  if (ssa_edge->next_use != NULL) ssa_edge->next_use->prev_use = ssa_edge->prev_use;
  gen_assert (ssa_edge->use->insn->ops[ssa_edge->use_op_num].data == ssa_edge);
  ssa_edge->use->insn->ops[ssa_edge->use_op_num].data = NULL;
  free (ssa_edge);
}

static void change_ssa_edge_list_def (ssa_edge_t list, bb_insn_t new_bb_insn,
                                      unsigned new_def_op_num, MIR_reg_t reg, MIR_reg_t new_reg) {
  for (ssa_edge_t se = list; se != NULL; se = se->next_use) {
    se->def = new_bb_insn;
    se->def_op_num = new_def_op_num;
    if (new_reg != 0) {
      MIR_op_t *op_ref = &se->use->insn->ops[se->use_op_num];
      if (op_ref->mode == MIR_OP_REG) {
        op_ref->u.reg = new_reg;
      } else {
        gen_assert (op_ref->mode == MIR_OP_MEM && op_ref->u.mem.base == reg);
        op_ref->u.mem.base = new_reg;
      }
    }
  }
}

static int get_var_def_op_num (gen_ctx_t gen_ctx, MIR_reg_t var, MIR_insn_t insn) {
  int op_num, out_p, mem_p;
  size_t passed_mem_num;
  MIR_reg_t insn_var;
  insn_var_iterator_t iter;

  FOREACH_INSN_VAR (gen_ctx, iter, insn, insn_var, op_num, out_p, mem_p, passed_mem_num) {
    if (out_p && var == insn_var) return op_num;
  }
  gen_assert (FALSE);
  return -1;
}

static void make_ssa_def_use_repr (gen_ctx_t gen_ctx) {
  MIR_insn_t insn;
  bb_t bb;
  bb_insn_t bb_insn, def;
  int op_num, out_p, mem_p;
  size_t passed_mem_num;
  MIR_reg_t var;
  insn_var_iterator_t iter;

  if (def_use_repr_p) return;
  def_use_repr_p = TRUE;
  for (bb = DLIST_HEAD (bb_t, curr_cfg->bbs); bb != NULL; bb = DLIST_NEXT (bb_t, bb))
    for (bb_insn = DLIST_HEAD (bb_insn_t, bb->bb_insns); bb_insn != NULL;
         bb_insn = DLIST_NEXT (bb_insn_t, bb_insn)) {
      insn = bb_insn->insn;
      FOREACH_INSN_VAR (gen_ctx, iter, insn, var, op_num, out_p, mem_p, passed_mem_num) {
        if (out_p) continue;
        def = insn->ops[op_num].data;
        gen_assert (var > MAX_HARD_REG && def != NULL);
        insn->ops[op_num].data = NULL;
        add_ssa_edge (gen_ctx, def, get_var_def_op_num (gen_ctx, var, def->insn), bb_insn, op_num);
      }
    }
}

static MIR_reg_t get_new_reg (gen_ctx_t gen_ctx, MIR_reg_t reg, size_t index) {
  MIR_context_t ctx = gen_ctx->ctx;
  MIR_func_t func = curr_func_item->u.func;
  MIR_type_t type = MIR_reg_type (ctx, reg, func);
  const char *name = MIR_reg_name (ctx, reg, func);
  char ind_str[20];
  MIR_reg_t new_reg;

  VARR_TRUNC (char, reg_name, 0);
  VARR_PUSH_ARR (char, reg_name, name, strlen (name));
  VARR_PUSH (char, reg_name, '@');
  sprintf (ind_str, "%lu", (unsigned long) index); /* ??? should be enough to unique */
  VARR_PUSH_ARR (char, reg_name, ind_str, strlen (ind_str) + 1);
  new_reg = MIR_new_func_reg (ctx, func, type, VARR_ADDR (char, reg_name));
  update_min_max_reg (gen_ctx, new_reg);
  return new_reg;
}

static int push_to_rename (gen_ctx_t gen_ctx, ssa_edge_t ssa_edge) {
  if (ssa_edge->flag) return FALSE;
  VARR_PUSH (ssa_edge_t, ssa_edges_to_process, ssa_edge);
  ssa_edge->flag = TRUE;
  DEBUG ({
    fprintf (debug_file, "     Adding ssa edge: def %lu:%d -> use %lu:%d:\n      ",
             (unsigned long) ssa_edge->def->index, ssa_edge->def_op_num,
             (unsigned long) ssa_edge->use->index, ssa_edge->use_op_num);
    print_bb_insn (gen_ctx, ssa_edge->def, FALSE);
    fprintf (debug_file, "     ");
    print_bb_insn (gen_ctx, ssa_edge->use, FALSE);
  });
  return TRUE;
}

static int pop_to_rename (gen_ctx_t gen_ctx, ssa_edge_t *ssa_edge) {
  if (VARR_LENGTH (ssa_edge_t, ssa_edges_to_process) == 0) return FALSE;
  *ssa_edge = VARR_POP (ssa_edge_t, ssa_edges_to_process);
  return TRUE;
}

static void process_insn_to_rename (gen_ctx_t gen_ctx, MIR_insn_t insn, int op_num) {
  for (ssa_edge_t curr_edge = insn->ops[op_num].data; curr_edge != NULL;
       curr_edge = curr_edge->next_use)
    if (push_to_rename (gen_ctx, curr_edge) && curr_edge->use->insn->code == MIR_PHI)
      process_insn_to_rename (gen_ctx, curr_edge->use->insn, 0);
  if (insn->code != MIR_PHI) return;
  for (size_t i = 1; i < insn->nops; i++) { /* process a def -> the phi use */
    ssa_edge_t ssa_edge = insn->ops[i].data;
    bb_insn_t def = ssa_edge->def;

    /* process the def -> other uses: */
    if (push_to_rename (gen_ctx, ssa_edge)) process_insn_to_rename (gen_ctx, def->insn, 0);
  }
}

static void rename_regs (gen_ctx_t gen_ctx) {
  int op_num, out_p, mem_p;
  size_t passed_mem_num, reg_index;
  MIR_reg_t var, reg, new_reg;
  MIR_insn_t insn, def_insn, use_insn;
  bb_insn_t bb_insn;
  ssa_edge_t ssa_edge;
  insn_var_iterator_t iter;

  for (bb_t bb = DLIST_HEAD (bb_t, curr_cfg->bbs); bb != NULL; bb = DLIST_NEXT (bb_t, bb))
    for (bb_insn = DLIST_HEAD (bb_insn_t, bb->bb_insns); bb_insn != NULL;
         bb_insn = DLIST_NEXT (bb_insn_t, bb_insn)) { /* clear all ssa edge flags */
      insn = bb_insn->insn;
      FOREACH_INSN_VAR (gen_ctx, iter, insn, var, op_num, out_p, mem_p, passed_mem_num) {
        if (out_p || !var_is_reg_p (var)) continue;
        ssa_edge = insn->ops[op_num].data;
        ssa_edge->flag = FALSE;
      }
    }
  VARR_TRUNC (size_t, curr_reg_indexes, 0);
  for (bb_t bb = DLIST_HEAD (bb_t, curr_cfg->bbs); bb != NULL; bb = DLIST_NEXT (bb_t, bb))
    for (bb_insn = DLIST_HEAD (bb_insn_t, bb->bb_insns); bb_insn != NULL;
         bb_insn = DLIST_NEXT (bb_insn_t, bb_insn)) {
      insn = bb_insn->insn;
      FOREACH_INSN_VAR (gen_ctx, iter, insn, var, op_num, out_p, mem_p, passed_mem_num) {
        if (!out_p || !var_is_reg_p (var)) continue;
        ssa_edge = insn->ops[op_num].data;
        if (ssa_edge != NULL && ssa_edge->flag) continue; /* already processed */
        DEBUG ({
          fprintf (debug_file, "  Start def insn %-5lu", (long unsigned) bb_insn->index);
          print_bb_insn (gen_ctx, bb_insn, FALSE);
        });
        reg = var2reg (gen_ctx, var);
        while (VARR_LENGTH (size_t, curr_reg_indexes) <= reg)
          VARR_PUSH (size_t, curr_reg_indexes, 0);
        reg_index = VARR_GET (size_t, curr_reg_indexes, reg);
        VARR_SET (size_t, curr_reg_indexes, reg, reg_index + 1);
        new_reg = reg_index == 0 ? 0 : get_new_reg (gen_ctx, reg, reg_index);
        if (ssa_edge == NULL) { /* special case: unused output */
          if (new_reg != 0) rename_op_reg (gen_ctx, &insn->ops[op_num], reg, new_reg, insn);
          continue;
        }
        VARR_TRUNC (ssa_edge_t, ssa_edges_to_process, 0);
        process_insn_to_rename (gen_ctx, insn, op_num);
        if (new_reg != 0) {
          while (pop_to_rename (gen_ctx, &ssa_edge)) {
            def_insn = ssa_edge->def->insn;
            use_insn = ssa_edge->use->insn;
            rename_op_reg (gen_ctx, &def_insn->ops[ssa_edge->def_op_num], reg, new_reg, def_insn);
            rename_op_reg (gen_ctx, &use_insn->ops[ssa_edge->use_op_num], reg, new_reg, use_insn);
          }
        }
      }
    }
}

static void build_ssa (gen_ctx_t gen_ctx) {
  bb_t bb;
  bb_insn_t def, bb_insn, phi;
  int op_num, out_p, mem_p;
  size_t passed_mem_num, insns_num, i;
  MIR_reg_t var;
  def_tab_el_t el;
  insn_var_iterator_t iter;

  gen_assert (VARR_LENGTH (bb_insn_t, arg_bb_insns) == 0
              && VARR_LENGTH (bb_insn_t, undef_insns) == 0);
  def_use_repr_p = FALSE;
  HTAB_CLEAR (def_tab_el_t, def_tab);
  VARR_TRUNC (bb_t, worklist, 0);
  for (bb = DLIST_HEAD (bb_t, curr_cfg->bbs); bb != NULL; bb = DLIST_NEXT (bb_t, bb))
    VARR_PUSH (bb_t, worklist, bb);
  qsort (VARR_ADDR (bb_t, worklist), VARR_LENGTH (bb_t, worklist), sizeof (bb_t), rpost_cmp);
  VARR_TRUNC (bb_insn_t, phis, 0);
  insns_num = 0;
  for (i = 0; i < VARR_LENGTH (bb_t, worklist); i++) {
    bb = VARR_GET (bb_t, worklist, i);
    for (bb_insn = DLIST_HEAD (bb_insn_t, bb->bb_insns); bb_insn != NULL;
         bb_insn = DLIST_NEXT (bb_insn_t, bb_insn)) {
      if (bb_insn->insn->code != MIR_PHI) {
        FOREACH_INSN_VAR (gen_ctx, iter, bb_insn->insn, var, op_num, out_p, mem_p, passed_mem_num) {
          gen_assert (var > MAX_HARD_REG);
          if (out_p) continue;
          def = get_def (gen_ctx, var - MAX_HARD_REG, bb);
          bb_insn->insn->ops[op_num].data = def;
        }
        insns_num++;
        FOREACH_INSN_VAR (gen_ctx, iter, bb_insn->insn, var, op_num, out_p, mem_p, passed_mem_num) {
          if (!out_p) continue;
          el.bb = bb;
          el.reg = var - MAX_HARD_REG;
          el.def = bb_insn;
          HTAB_DO (def_tab_el_t, def_tab, el, HTAB_REPLACE, el);
        }
      }
    }
  }
  for (i = 0; i < VARR_LENGTH (bb_insn_t, phis); i++) {
    phi = VARR_GET (bb_insn_t, phis, i);
    add_phi_operands (gen_ctx, phi->insn->ops[0].u.reg, phi);
  }
  /* minimization can not be switched off for def_use representation
     building as it clears ops[0].data: */
  minimize_ssa (gen_ctx, insns_num);
  make_ssa_def_use_repr (gen_ctx);
  rename_regs (gen_ctx);
}

static void undo_build_ssa (gen_ctx_t gen_ctx) {
  bb_t bb;
  bb_insn_t bb_insn, next_bb_insn;
  int op_num, out_p, mem_p;
  size_t passed_mem_num;
  MIR_reg_t var;
  MIR_insn_t insn;
  insn_var_iterator_t iter;

  for (bb = DLIST_HEAD (bb_t, curr_cfg->bbs); bb != NULL; bb = DLIST_NEXT (bb_t, bb))
    for (bb_insn = DLIST_HEAD (bb_insn_t, bb->bb_insns); bb_insn != NULL;
         bb_insn = DLIST_NEXT (bb_insn_t, bb_insn)) {
      insn = bb_insn->insn;
      FOREACH_INSN_VAR (gen_ctx, iter, insn, var, op_num, out_p, mem_p, passed_mem_num) {
        if (insn->ops[op_num].data == NULL) continue;
        if (!def_use_repr_p)
          insn->ops[op_num].data = NULL;
        else
          remove_ssa_edge (gen_ctx, insn->ops[op_num].data);
      }
    }
  for (bb = DLIST_HEAD (bb_t, curr_cfg->bbs); bb != NULL; bb = DLIST_NEXT (bb_t, bb))
    for (bb_insn = DLIST_HEAD (bb_insn_t, bb->bb_insns); bb_insn != NULL; bb_insn = next_bb_insn) {
      next_bb_insn = DLIST_NEXT (bb_insn_t, bb_insn);
      if (bb_insn->insn->code == MIR_PHI) gen_delete_insn (gen_ctx, bb_insn->insn);
    }
  while (VARR_LENGTH (bb_insn_t, arg_bb_insns) != 0)
    if ((bb_insn = VARR_POP (bb_insn_t, arg_bb_insns)) != NULL) {  // ??? specialized free funcs
      free (bb_insn->insn);
      free (bb_insn);
    }
  while (VARR_LENGTH (bb_insn_t, undef_insns) != 0)
    if ((bb_insn = VARR_POP (bb_insn_t, undef_insns)) != NULL) {  // ??? specialized free funcs
      free (bb_insn->insn);
      free (bb_insn);
    }
}

static void init_ssa (gen_ctx_t gen_ctx) {
  gen_ctx->ssa_ctx = gen_malloc (gen_ctx, sizeof (struct ssa_ctx));
  VARR_CREATE (bb_insn_t, arg_bb_insns, 0);
  VARR_CREATE (bb_insn_t, undef_insns, 0);
  VARR_CREATE (bb_insn_t, phis, 0);
  VARR_CREATE (bb_insn_t, deleted_phis, 0);
  VARR_CREATE (MIR_op_t, temp_ops, 16);
  HTAB_CREATE (def_tab_el_t, def_tab, 1024, def_tab_el_hash, def_tab_el_eq, gen_ctx);
  VARR_CREATE (ssa_edge_t, ssa_edges_to_process, 512);
  VARR_CREATE (size_t, curr_reg_indexes, 4096);
  VARR_CREATE (char, reg_name, 20);
}

static void finish_ssa (gen_ctx_t gen_ctx) {
  VARR_DESTROY (bb_insn_t, arg_bb_insns);
  VARR_DESTROY (bb_insn_t, undef_insns);
  VARR_DESTROY (bb_insn_t, phis);
  VARR_DESTROY (bb_insn_t, deleted_phis);
  VARR_DESTROY (MIR_op_t, temp_ops);
  HTAB_DESTROY (def_tab_el_t, def_tab);
  VARR_DESTROY (ssa_edge_t, ssa_edges_to_process);
  VARR_DESTROY (size_t, curr_reg_indexes);
  VARR_DESTROY (char, reg_name);
  free (gen_ctx->ssa_ctx);
  gen_ctx->ssa_ctx = NULL;
}

/* New Page */

/* Copy propagation */

static int get_ext_params (MIR_insn_code_t code, int *sign_p) {
  *sign_p = code == MIR_EXT8 || code == MIR_EXT16 || code == MIR_EXT32;
  switch (code) {
  case MIR_EXT8:
  case MIR_UEXT8: return 8;
  case MIR_EXT16:
  case MIR_UEXT16: return 16;
  case MIR_EXT32:
  case MIR_UEXT32: return 32;
  default: return 0;
  }
}

static void copy_prop (gen_ctx_t gen_ctx) {
  MIR_context_t ctx = gen_ctx->ctx;
  MIR_insn_t insn, def_insn;
  bb_insn_t bb_insn, next_bb_insn, def;
  ssa_edge_t se;
  int op_num, out_p, mem_p, w, w2, sign_p, sign2_p;
  size_t passed_mem_num;
  MIR_reg_t var, reg, new_reg;
  insn_var_iterator_t iter;

  bitmap_clear (temp_bitmap);
  for (bb_t bb = DLIST_HEAD (bb_t, curr_cfg->bbs); bb != NULL; bb = DLIST_NEXT (bb_t, bb))
    for (bb_insn = DLIST_HEAD (bb_insn_t, bb->bb_insns); bb_insn != NULL;
         bb_insn = DLIST_NEXT (bb_insn_t, bb_insn)) {
      if ((insn = bb_insn->insn)->code == MIR_LABEL) continue;
      if (insn->code != MIR_PHI) break;
      bitmap_set_bit_p (temp_bitmap, insn->ops[0].u.reg);
    }
  for (bb_t bb = DLIST_HEAD (bb_t, curr_cfg->bbs); bb != NULL; bb = DLIST_NEXT (bb_t, bb))
    for (bb_insn = DLIST_HEAD (bb_insn_t, bb->bb_insns); bb_insn != NULL; bb_insn = next_bb_insn) {
      next_bb_insn = DLIST_NEXT (bb_insn_t, bb_insn);
      insn = bb_insn->insn;
      if (insn->code == MIR_PHI) continue; /* keep conventional SSA */
      FOREACH_INSN_VAR (gen_ctx, iter, insn, var, op_num, out_p, mem_p, passed_mem_num) {
        if (out_p || !var_is_reg_p (var)) continue;
        for (;;) {
          se = insn->ops[op_num].data;
          def = se->def;
          if (def->bb->index == 0) break; /* arg init or undef insn */
          def_insn = def->insn;
          if (se->prev_use != NULL || se->next_use != NULL || !move_p (def_insn)
              || bitmap_bit_p (temp_bitmap, def_insn->ops[1].u.reg))
            break;
          DEBUG ({
            fprintf (debug_file, "  Removing copy insn %-5lu", (unsigned long) def->index);
            MIR_output_insn (gen_ctx->ctx, debug_file, def_insn, curr_func_item->u.func, TRUE);
          });
          reg = var2reg (gen_ctx, var);
          new_reg = def_insn->ops[1].u.reg;
          remove_ssa_edge (gen_ctx, se);
          insn->ops[op_num].data = def_insn->ops[1].data;
          gen_delete_insn (gen_ctx, def_insn);
          se = insn->ops[op_num].data;
          se->use = bb_insn;
          se->use_op_num = op_num;
          rename_op_reg (gen_ctx, &insn->ops[op_num], reg, new_reg, insn);
        }
      }
      w = get_ext_params (insn->code, &sign_p);
      if (w != 0 && insn->ops[1].mode == MIR_OP_REG && var_is_reg_p (insn->ops[1].u.reg)) {
        se = insn->ops[op_num].data;
        def_insn = se->def->insn;
        w2 = get_ext_params (def_insn->code, &sign2_p);
        if (w2 != 0 && sign_p == sign2_p && w2 <= w
            && !bitmap_bit_p (temp_bitmap, def_insn->ops[1].u.reg)) {
          DEBUG ({
            fprintf (debug_file, "    Change code of insn %lu: before",
                     (unsigned long) bb_insn->index);
            MIR_output_insn (ctx, debug_file, insn, curr_func_item->u.func, FALSE);
          });
          insn->code = MIR_MOV;
          DEBUG ({
            fprintf (debug_file, "    after");
            MIR_output_insn (ctx, debug_file, insn, curr_func_item->u.func, TRUE);
          });
        }
      }
    }
}

/* New Page */

/* Removing redundant insns through GVN.  */

typedef struct expr {
  MIR_insn_t insn;    /* opcode and input operands are the expr keys */
  uint32_t num;       /* the expression number (0, 1 ...) */
  MIR_reg_t temp_reg; /* 0 initially and reg used to remove redundant expr */
} * expr_t;

DEF_VARR (expr_t);
DEF_HTAB (expr_t);

struct gvn_ctx {
  VARR (expr_t) * exprs;    /* the expr number -> expression */
  HTAB (expr_t) * expr_tab; /* keys: insn code and input operands */
};

#define exprs gen_ctx->gvn_ctx->exprs
#define expr_tab gen_ctx->gvn_ctx->expr_tab

static void dom_con_func_0 (bb_t bb) { bitmap_clear (bb->dom_in); }

static int dom_con_func_n (gen_ctx_t gen_ctx, bb_t bb) {
  edge_t e, head;
  bitmap_t prev_dom_in = temp_bitmap;

  bitmap_copy (prev_dom_in, bb->dom_in);
  head = DLIST_HEAD (in_edge_t, bb->in_edges);
  bitmap_copy (bb->dom_in, head->src->dom_out);
  for (e = DLIST_NEXT (in_edge_t, head); e != NULL; e = DLIST_NEXT (in_edge_t, e))
    bitmap_and (bb->dom_in, bb->dom_in, e->src->dom_out); /* dom_in &= dom_out */
  return !bitmap_equal_p (bb->dom_in, prev_dom_in);
}

static int dom_trans_func (gen_ctx_t gen_ctx, bb_t bb) {
  bitmap_clear (temp_bitmap);
  bitmap_set_bit_p (temp_bitmap, bb->index);
  return bitmap_ior (bb->dom_out, bb->dom_in, temp_bitmap);
}

static void calculate_dominators (gen_ctx_t gen_ctx) {
  bb_t entry_bb = DLIST_HEAD (bb_t, curr_cfg->bbs);

  bitmap_clear (entry_bb->dom_out);
  for (bb_t bb = DLIST_NEXT (bb_t, entry_bb); bb != NULL; bb = DLIST_NEXT (bb_t, bb))
    bitmap_set_bit_range_p (bb->dom_out, 0, curr_bb_index);
  solve_dataflow (gen_ctx, TRUE, dom_con_func_0, dom_con_func_n, dom_trans_func);
}

static int op_eq (gen_ctx_t gen_ctx, MIR_op_t op1, MIR_op_t op2) {
  return MIR_op_eq_p (gen_ctx->ctx, op1, op2);
}

static int expr_eq (expr_t e1, expr_t e2, void *arg) {
  gen_ctx_t gen_ctx = arg;
  MIR_context_t ctx = gen_ctx->ctx;
  MIR_insn_t insn1 = e1->insn, insn2 = e2->insn;
  size_t i, nops;
  int out_p;
  ssa_edge_t ssa_edge1, ssa_edge2;

  if (insn1->code != insn2->code) return FALSE;
  nops = MIR_insn_nops (gen_ctx->ctx, insn1);
  for (i = 0; i < nops; i++) {
    MIR_insn_op_mode (ctx, insn1, i, &out_p);
    if (out_p) continue;
    if ((insn1->ops[i].mode != MIR_OP_REG || insn2->ops[i].mode != MIR_OP_REG)
        && !op_eq (gen_ctx, insn1->ops[i], insn2->ops[i]))
      return FALSE;
    ssa_edge1 = insn1->ops[i].data;
    ssa_edge2 = insn2->ops[i].data;
    if (ssa_edge1 != NULL && ssa_edge2 != NULL
        && ssa_edge1->def->gvn_val != ssa_edge2->def->gvn_val)
      return FALSE;
  }
  return TRUE;
}

static htab_hash_t expr_hash (expr_t e, void *arg) {
  gen_ctx_t gen_ctx = arg;
  MIR_context_t ctx = gen_ctx->ctx;
  size_t i, nops;
  int out_p;
  ssa_edge_t ssa_edge;
  htab_hash_t h = mir_hash_init (0x42);

  h = mir_hash_step (h, (uint64_t) e->insn->code);
  nops = MIR_insn_nops (ctx, e->insn);
  for (i = 0; i < nops; i++) {
    MIR_insn_op_mode (ctx, e->insn, i, &out_p);
    if (out_p) continue;
    if (e->insn->ops[i].mode != MIR_OP_REG) h = MIR_op_hash_step (ctx, h, e->insn->ops[i]);
    if ((ssa_edge = e->insn->ops[i].data) != NULL)
      h = mir_hash_step (h, (uint64_t) ssa_edge->def->gvn_val);
  }
  return mir_hash_finish (h);
}

static int find_expr (gen_ctx_t gen_ctx, MIR_insn_t insn, expr_t *e) {
  struct expr es;

  es.insn = insn;
  return HTAB_DO (expr_t, expr_tab, &es, HTAB_FIND, *e);
}

static void insert_expr (gen_ctx_t gen_ctx, expr_t e) {
  expr_t e2;

  gen_assert (!find_expr (gen_ctx, e->insn, &e2));
  HTAB_DO (expr_t, expr_tab, e, HTAB_INSERT, e);
}

static expr_t add_expr (gen_ctx_t gen_ctx, MIR_insn_t insn) {
  expr_t e = gen_malloc (gen_ctx, sizeof (struct expr));

  gen_assert (!MIR_call_code_p (insn->code) && insn->code != MIR_RET);
  e->insn = insn;
  e->num = ((bb_insn_t) insn->data)->index;
  e->temp_reg = 0;
  VARR_PUSH (expr_t, exprs, e);
  insert_expr (gen_ctx, e);
  return e;
}

static MIR_reg_t get_expr_temp_reg (gen_ctx_t gen_ctx, expr_t e) {
  int out_p;
  MIR_op_mode_t mode;

  if (e->temp_reg == 0) {
    mode = MIR_insn_op_mode (gen_ctx->ctx, e->insn, 0, &out_p);
    e->temp_reg
      = gen_new_temp_reg (gen_ctx,
                          mode == MIR_OP_FLOAT
                            ? MIR_T_F
                            : mode == MIR_OP_DOUBLE ? MIR_T_D
                                                    : mode == MIR_OP_LDOUBLE ? MIR_T_LD : MIR_T_I64,
                          curr_func_item->u.func);
  }
  return e->temp_reg;
}

static int gvn_insn_p (MIR_insn_t insn) {
  return (!MIR_branch_code_p (insn->code) && insn->code != MIR_RET && insn->code != MIR_SWITCH
          && insn->code != MIR_LABEL && !MIR_call_code_p (insn->code) && insn->code != MIR_ALLOCA
          && insn->code != MIR_BSTART && insn->code != MIR_BEND && insn->code != MIR_VA_START
          && insn->code != MIR_VA_ARG && insn->code != MIR_VA_END
          && insn->code != MIR_PHI
          /* After simplification we have only mem insn in form: mem = reg or reg = mem. */
          && (!move_code_p (insn->code)
              || (insn->ops[0].mode != MIR_OP_MEM && insn->ops[0].mode != MIR_OP_HARD_REG_MEM
                  && insn->ops[1].mode != MIR_OP_MEM && insn->ops[1].mode != MIR_OP_HARD_REG_MEM)));
}

#if !MIR_NO_GEN_DEBUG
static void print_expr (gen_ctx_t gen_ctx, expr_t e, const char *title) {
  MIR_context_t ctx = gen_ctx->ctx;
  size_t nops;

  fprintf (debug_file, "  %s %3lu: ", title, (unsigned long) e->num);
  fprintf (debug_file, "%s _", MIR_insn_name (ctx, e->insn->code));
  nops = MIR_insn_nops (ctx, e->insn);
  for (size_t j = 1; j < nops; j++) {
    fprintf (debug_file, ", ");
    MIR_output_op (ctx, debug_file, e->insn->ops[j], curr_func_item->u.func);
  }
  fprintf (debug_file, "\n");
}
#endif

static int phi_use_p (MIR_insn_t insn) {
  for (ssa_edge_t se = insn->ops[0].data; se != NULL; se = se->next_use)
    if (se->use->insn->code == MIR_PHI) return TRUE;
  return FALSE;
}

static void gvn_modify (gen_ctx_t gen_ctx) {
  MIR_context_t ctx = gen_ctx->ctx;
  bb_t bb;
  bb_insn_t bb_insn, new_bb_insn, next_bb_insn, expr_bb_insn;
  MIR_reg_t temp_reg;

  for (size_t i = 0; i < VARR_LENGTH (bb_t, worklist); i++) {
    bb = VARR_GET (bb_t, worklist, i);
    for (bb_insn = DLIST_HEAD (bb_insn_t, bb->bb_insns); bb_insn != NULL; bb_insn = next_bb_insn) {
      expr_t e, new_e;
      MIR_op_t op;
      int out_p, add_def_p;
      MIR_type_t type;
      MIR_insn_code_t move_code;
      MIR_insn_t new_insn, def_insn, insn = bb_insn->insn;
      ssa_edge_t list;

      next_bb_insn = DLIST_NEXT (bb_insn_t, bb_insn);
      if (!gvn_insn_p (insn)) continue;
      if (!find_expr (gen_ctx, insn, &e)) {
        e = add_expr (gen_ctx, insn);
        DEBUG ({ print_expr (gen_ctx, e, "Adding"); });
      }
      if (move_p (insn))
        bb_insn->gvn_val = ((ssa_edge_t) insn->ops[1].data)->def->gvn_val;
      else
        bb_insn->gvn_val = e->num;
      DEBUG ({
        fprintf (debug_file, "Val=%lu for insn %lu:", (unsigned long) bb_insn->gvn_val,
                 (unsigned long) bb_insn->index);
        MIR_output_insn (ctx, debug_file, bb_insn->insn, curr_func_item->u.func, TRUE);
      });
      if (e->insn == insn || move_p (insn)
          || (imm_move_p (insn) && insn->ops[1].mode != MIR_OP_REF))
        continue;
      if (phi_use_p (e->insn)) continue; /* keep conventional SSA */
      expr_bb_insn = e->insn->data;
      if (!bitmap_bit_p (bb->dom_in, expr_bb_insn->bb->index)) continue;
      add_def_p = e->temp_reg == 0;
      temp_reg = get_expr_temp_reg (gen_ctx, e);
      op = MIR_new_reg_op (ctx, temp_reg);
      type = MIR_reg_type (ctx, temp_reg, curr_func_item->u.func);
#ifndef NDEBUG
      MIR_insn_op_mode (ctx, insn, 0, &out_p); /* result here is always 0-th op */
      gen_assert (out_p);
#endif
      move_code = get_move_code (type);
      if (add_def_p) {
        list = e->insn->ops[0].data;
        e->insn->ops[0].data = NULL;
        new_insn = MIR_new_insn (ctx, move_code, op, e->insn->ops[0]);
        gen_add_insn_after (gen_ctx, e->insn, new_insn);
        add_ssa_edge (gen_ctx, e->insn->data, 0, new_insn->data, 1);
        new_insn->ops[0].data = list;
        new_bb_insn = new_insn->data;
        change_ssa_edge_list_def (list, new_bb_insn, 0, e->insn->ops[0].u.reg, temp_reg);
        if (!find_expr (gen_ctx, new_insn, &new_e)) new_e = add_expr (gen_ctx, new_insn);
        new_bb_insn->gvn_val = e->num;
        DEBUG ({
          fprintf (debug_file, "  adding insn ");
          MIR_output_insn (ctx, debug_file, new_insn, curr_func_item->u.func, FALSE);
          fprintf (debug_file, "  after def insn ");
          MIR_output_insn (ctx, debug_file, e->insn, curr_func_item->u.func, TRUE);
        });
      }
      list = insn->ops[0].data;
      insn->ops[0].data = NULL; /* make redundant insn having no uses */
      new_insn = MIR_new_insn (ctx, move_code, insn->ops[0], op);
      gen_add_insn_after (gen_ctx, insn, new_insn);
      def_insn = DLIST_NEXT (MIR_insn_t, e->insn);
      add_ssa_edge (gen_ctx, def_insn->data, 0, new_insn->data, 1);
      new_insn->ops[0].data = list;
      new_bb_insn = new_insn->data;
      change_ssa_edge_list_def (list, new_bb_insn, 0, 0, 0);
      if (!find_expr (gen_ctx, new_insn, &new_e)) new_e = add_expr (gen_ctx, new_insn);
      new_bb_insn->gvn_val = e->num;
      DEBUG ({
        fprintf (debug_file, "  adding insn ");
        MIR_output_insn (ctx, debug_file, new_insn, curr_func_item->u.func, FALSE);
        fprintf (debug_file, "  after use insn ");
        MIR_output_insn (ctx, debug_file, insn, curr_func_item->u.func, TRUE);
      });
    }
  }
}

static void gvn (gen_ctx_t gen_ctx) {
  calculate_dominators (gen_ctx);
  for (bb_t bb = DLIST_HEAD (bb_t, curr_cfg->bbs); bb != NULL; bb = DLIST_NEXT (bb_t, bb))
    VARR_PUSH (bb_t, worklist, bb);
  qsort (VARR_ADDR (bb_t, worklist), VARR_LENGTH (bb_t, worklist), sizeof (bb_t), rpost_cmp);
  gvn_modify (gen_ctx);
}

static void gvn_clear (gen_ctx_t gen_ctx) {
  HTAB_CLEAR (expr_t, expr_tab);
  while (VARR_LENGTH (expr_t, exprs) != 0) free (VARR_POP (expr_t, exprs));
}

static void init_gvn (gen_ctx_t gen_ctx) {
  gen_ctx->gvn_ctx = gen_malloc (gen_ctx, sizeof (struct gvn_ctx));
  VARR_CREATE (expr_t, exprs, 512);
  HTAB_CREATE (expr_t, expr_tab, 1024, expr_hash, expr_eq, gen_ctx);
}

static void finish_gvn (gen_ctx_t gen_ctx) {
  VARR_DESTROY (expr_t, exprs);
  HTAB_DESTROY (expr_t, expr_tab);
  free (gen_ctx->gvn_ctx);
  gen_ctx->gvn_ctx = NULL;
}

/* New Page */

/* Sparse Conditional Constant Propagation.  Live info should exist.  */

#define live_in in
#define live_out out

enum ccp_val_kind { CCP_CONST = 0, CCP_VARYING, CCP_UNKNOWN };

struct ccp_val {
  enum ccp_val_kind val_kind : 8;
  unsigned int flag : 8;
  size_t ccp_run;
  const_t val;
};

typedef struct ccp_val *ccp_val_t;
DEF_VARR (ccp_val_t);

struct ccp_ctx {
  size_t curr_ccp_run;
  bitmap_t bb_visited;
  VARR (bb_t) * ccp_bbs;
  VARR (bb_insn_t) * ccp_insns;
  VARR (ccp_val_t) * ccp_vals;
};

#define curr_ccp_run gen_ctx->ccp_ctx->curr_ccp_run
#define bb_visited gen_ctx->ccp_ctx->bb_visited
#define ccp_bbs gen_ctx->ccp_ctx->ccp_bbs
#define ccp_insns gen_ctx->ccp_ctx->ccp_insns
#define ccp_vals gen_ctx->ccp_ctx->ccp_vals

static ccp_val_t get_ccp_val (gen_ctx_t gen_ctx, bb_insn_t bb_insn) {
  ccp_val_t ccp_val;

  while (VARR_LENGTH (ccp_val_t, ccp_vals) <= bb_insn->index) VARR_PUSH (ccp_val_t, ccp_vals, NULL);
  if ((ccp_val = VARR_GET (ccp_val_t, ccp_vals, bb_insn->index)) == NULL) {
    ccp_val = gen_malloc (gen_ctx, sizeof (struct ccp_val));
    VARR_SET (ccp_val_t, ccp_vals, bb_insn->index, ccp_val);
    ccp_val->ccp_run = 0;
  }
  if (ccp_val->ccp_run != curr_ccp_run) {
    ccp_val->val_kind = bb_insn->bb == DLIST_HEAD (bb_t, curr_cfg->bbs) ? CCP_VARYING : CCP_UNKNOWN;
    ccp_val->flag = FALSE;
    ccp_val->ccp_run = curr_ccp_run;
  }
  return ccp_val;
}

#undef live_in
#undef live_out

static void initiate_ccp_info (gen_ctx_t gen_ctx) {
  bb_insn_t bb_insn;

  for (bb_t bb = DLIST_HEAD (bb_t, curr_cfg->bbs); bb != NULL; bb = DLIST_NEXT (bb_t, bb)) {
    if ((bb_insn = DLIST_TAIL (bb_insn_t, bb->bb_insns)) != NULL
        && MIR_branch_code_p (bb_insn->insn->code) && bb_insn->insn->code != MIR_JMP
        && bb_insn->insn->code != MIR_SWITCH) {
      for (edge_t e = DLIST_HEAD (out_edge_t, bb->out_edges); e != NULL;
           e = DLIST_NEXT (out_edge_t, e))
        if (e->dst != DLIST_EL (bb_t, curr_cfg->bbs, 1)) /* ignore exit bb */
          e->skipped_p = TRUE;
    }
  }
  bitmap_clear (bb_visited);
  VARR_TRUNC (bb_insn_t, ccp_insns, 0);
  VARR_TRUNC (bb_t, ccp_bbs, 0);
  VARR_TRUNC (ccp_val_t, ccp_vals, 0);
  VARR_PUSH (bb_t, ccp_bbs, DLIST_HEAD (bb_t, curr_cfg->bbs)); /* entry bb */
}

static int var_op_p (MIR_op_t op) { return op.mode == MIR_OP_HARD_REG || op.mode == MIR_OP_REG; }
static int var_insn_op_p (MIR_insn_t insn, size_t nop) { return var_op_p (insn->ops[nop]); }

static enum ccp_val_kind get_op (gen_ctx_t gen_ctx, MIR_insn_t insn, size_t nop, const_t *val) {
  MIR_op_t op;
  ssa_edge_t ssa_edge;
  ccp_val_t ccp_val;

  if (!var_insn_op_p (insn, nop)) {
    if ((op = insn->ops[nop]).mode == MIR_OP_INT) {
      val->uns_p = FALSE;
      val->u.i = op.u.i;
      return CCP_CONST;
    } else if (op.mode == MIR_OP_UINT) {
      val->uns_p = TRUE;
      val->u.u = op.u.u;
      return CCP_CONST;
    }
    return CCP_VARYING;
  }
  ssa_edge = insn->ops[nop].data;
  ccp_val = get_ccp_val (gen_ctx, ssa_edge->def);
  if (ccp_val->val_kind == CCP_CONST) *val = ccp_val->val;
  return ccp_val->val_kind;
}

static enum ccp_val_kind get_2ops (gen_ctx_t gen_ctx, MIR_insn_t insn, const_t *val1, int out_p) {
  if (out_p && !var_insn_op_p (insn, 0)) return CCP_UNKNOWN;
  return get_op (gen_ctx, insn, 1, val1);
}

static enum ccp_val_kind get_3ops (gen_ctx_t gen_ctx, MIR_insn_t insn, const_t *val1, const_t *val2,
                                   int out_p) {
  enum ccp_val_kind res1, res2;

  if (out_p && !var_insn_op_p (insn, 0)) return CCP_UNKNOWN;
  if ((res1 = get_op (gen_ctx, insn, 1, val1)) == CCP_VARYING) return CCP_VARYING;
  if ((res2 = get_op (gen_ctx, insn, 2, val2)) == CCP_VARYING) return CCP_VARYING;
  return res1 == CCP_UNKNOWN || res2 == CCP_UNKNOWN ? CCP_UNKNOWN : CCP_CONST;
}

static enum ccp_val_kind get_2iops (gen_ctx_t gen_ctx, MIR_insn_t insn, int64_t *p, int out_p) {
  const_t val;
  enum ccp_val_kind res;

  if ((res = get_2ops (gen_ctx, insn, &val, out_p))) return res;
  *p = val.u.i;
  return CCP_CONST;
}

static enum ccp_val_kind get_2isops (gen_ctx_t gen_ctx, MIR_insn_t insn, int32_t *p, int out_p) {
  const_t val;
  enum ccp_val_kind res;

  if ((res = get_2ops (gen_ctx, insn, &val, out_p))) return res;
  *p = val.u.i;
  return CCP_CONST;
}

static enum ccp_val_kind MIR_UNUSED get_2usops (gen_ctx_t gen_ctx, MIR_insn_t insn, uint32_t *p,
                                                int out_p) {
  const_t val;
  enum ccp_val_kind res;

  if ((res = get_2ops (gen_ctx, insn, &val, out_p))) return res;
  *p = val.u.u;
  return CCP_CONST;
}

static enum ccp_val_kind get_3iops (gen_ctx_t gen_ctx, MIR_insn_t insn, int64_t *p1, int64_t *p2,
                                    int out_p) {
  const_t val1, val2;
  enum ccp_val_kind res;

  if ((res = get_3ops (gen_ctx, insn, &val1, &val2, out_p))) return res;
  *p1 = val1.u.i;
  *p2 = val2.u.i;
  return CCP_CONST;
}

static enum ccp_val_kind get_3isops (gen_ctx_t gen_ctx, MIR_insn_t insn, int32_t *p1, int32_t *p2,
                                     int out_p) {
  const_t val1, val2;
  enum ccp_val_kind res;

  if ((res = get_3ops (gen_ctx, insn, &val1, &val2, out_p))) return res;
  *p1 = val1.u.i;
  *p2 = val2.u.i;
  return CCP_CONST;
}

static enum ccp_val_kind get_3uops (gen_ctx_t gen_ctx, MIR_insn_t insn, uint64_t *p1, uint64_t *p2,
                                    int out_p) {
  const_t val1, val2;
  enum ccp_val_kind res;

  if ((res = get_3ops (gen_ctx, insn, &val1, &val2, out_p))) return res;
  *p1 = val1.u.u;
  *p2 = val2.u.u;
  return CCP_CONST;
}

static enum ccp_val_kind get_3usops (gen_ctx_t gen_ctx, MIR_insn_t insn, uint32_t *p1, uint32_t *p2,
                                     int out_p) {
  const_t val1, val2;
  enum ccp_val_kind res;

  if ((res = get_3ops (gen_ctx, insn, &val1, &val2, out_p))) return res;
  *p1 = val1.u.u;
  *p2 = val2.u.u;
  return CCP_CONST;
}

#define EXT(tp)                                                                       \
  do {                                                                                \
    int64_t p;                                                                        \
    if ((ccp_res = get_2iops (gen_ctx, insn, &p, TRUE)) != CCP_CONST) goto non_const; \
    val.uns_p = FALSE;                                                                \
    val.u.i = (tp) p;                                                                 \
  } while (0)

#define IOP2(op)                                                                      \
  do {                                                                                \
    int64_t p;                                                                        \
    if ((ccp_res = get_2iops (gen_ctx, insn, &p, TRUE)) != CCP_CONST) goto non_const; \
    val.uns_p = FALSE;                                                                \
    val.u.i = op p;                                                                   \
  } while (0)

#define IOP2S(op)                                                                      \
  do {                                                                                 \
    int32_t p;                                                                         \
    if ((ccp_res = get_2isops (gen_ctx, insn, &p, TRUE)) != CCP_CONST) goto non_const; \
    val.uns_p = FALSE;                                                                 \
    val.u.i = op p;                                                                    \
  } while (0)

#define UOP2S(op)                                                                      \
  do {                                                                                 \
    uint32_t p;                                                                        \
    if ((ccp_res = get_2usops (gen_ctx, insn, &p, TRUE)) != CCP_CONST) goto non_const; \
    val.uns_p = FALSE;                                                                 \
    val.u.u = op p;                                                                    \
  } while (0)

#define IOP3(op)                                                                            \
  do {                                                                                      \
    int64_t p1, p2;                                                                         \
    if ((ccp_res = get_3iops (gen_ctx, insn, &p1, &p2, TRUE)) != CCP_CONST) goto non_const; \
    val.uns_p = FALSE;                                                                      \
    val.u.i = p1 op p2;                                                                     \
  } while (0)

#define IOP3S(op)                                                                            \
  do {                                                                                       \
    int32_t p1, p2;                                                                          \
    if ((ccp_res = get_3isops (gen_ctx, insn, &p1, &p2, TRUE)) != CCP_CONST) goto non_const; \
    val.uns_p = FALSE;                                                                       \
    val.u.i = p1 op p2;                                                                      \
  } while (0)

#define UOP3(op)                                                                            \
  do {                                                                                      \
    uint64_t p1, p2;                                                                        \
    if ((ccp_res = get_3uops (gen_ctx, insn, &p1, &p2, TRUE)) != CCP_CONST) goto non_const; \
    val.uns_p = TRUE;                                                                       \
    val.u.u = p1 op p2;                                                                     \
  } while (0)

#define UOP3S(op)                                                                            \
  do {                                                                                       \
    uint32_t p1, p2;                                                                         \
    if ((ccp_res = get_3usops (gen_ctx, insn, &p1, &p2, TRUE)) != CCP_CONST) goto non_const; \
    val.uns_p = TRUE;                                                                        \
    val.u.u = p1 op p2;                                                                      \
  } while (0)

#define IOP30(op)                                                                                  \
  do {                                                                                             \
    if ((ccp_res = get_op (gen_ctx, insn, 2, &val)) != CCP_CONST || val.u.i == 0) goto non_const0; \
    IOP3 (op);                                                                                     \
  } while (0)

#define IOP3S0(op)                                                                                 \
  do {                                                                                             \
    if ((ccp_res = get_op (gen_ctx, insn, 2, &val)) != CCP_CONST || val.u.i == 0) goto non_const0; \
    IOP3S (op);                                                                                    \
  } while (0)

#define UOP30(op)                                                                                  \
  do {                                                                                             \
    if ((ccp_res = get_op (gen_ctx, insn, 2, &val)) != CCP_CONST || val.u.u == 0) goto non_const0; \
    UOP3 (op);                                                                                     \
  } while (0)

#define UOP3S0(op)                                                                                 \
  do {                                                                                             \
    if ((ccp_res = get_op (gen_ctx, insn, 2, &val)) != CCP_CONST || val.u.u == 0) goto non_const0; \
    UOP3S (op);                                                                                    \
  } while (0)

#define ICMP(op)                                                                            \
  do {                                                                                      \
    int64_t p1, p2;                                                                         \
    if ((ccp_res = get_3iops (gen_ctx, insn, &p1, &p2, TRUE)) != CCP_CONST) goto non_const; \
    val.uns_p = FALSE;                                                                      \
    val.u.i = p1 op p2;                                                                     \
  } while (0)

#define ICMPS(op)                                                                            \
  do {                                                                                       \
    int32_t p1, p2;                                                                          \
    if ((ccp_res = get_3isops (gen_ctx, insn, &p1, &p2, TRUE)) != CCP_CONST) goto non_const; \
    val.uns_p = FALSE;                                                                       \
    val.u.i = p1 op p2;                                                                      \
  } while (0)

#define UCMP(op)                                                                            \
  do {                                                                                      \
    uint64_t p1, p2;                                                                        \
    if ((ccp_res = get_3uops (gen_ctx, insn, &p1, &p2, TRUE)) != CCP_CONST) goto non_const; \
    val.uns_p = FALSE;                                                                      \
    val.u.i = p1 op p2;                                                                     \
  } while (0)

#define UCMPS(op)                                                                            \
  do {                                                                                       \
    uint32_t p1, p2;                                                                         \
    if ((ccp_res = get_3usops (gen_ctx, insn, &p1, &p2, TRUE)) != CCP_CONST) goto non_const; \
    val.uns_p = FALSE;                                                                       \
    val.u.i = p1 op p2;                                                                      \
  } while (0)

#define BICMP(op)                                                                            \
  do {                                                                                       \
    int64_t p1, p2;                                                                          \
    if ((ccp_res = get_3iops (gen_ctx, insn, &p1, &p2, FALSE)) != CCP_CONST) goto non_const; \
    val.uns_p = FALSE;                                                                       \
    val.u.i = p1 op p2;                                                                      \
  } while (0)

#define BICMPS(op)                                                                            \
  do {                                                                                        \
    int32_t p1, p2;                                                                           \
    if ((ccp_res = get_3isops (gen_ctx, insn, &p1, &p2, FALSE)) != CCP_CONST) goto non_const; \
    val.uns_p = FALSE;                                                                        \
    val.u.i = p1 op p2;                                                                       \
  } while (0)

#define BUCMP(op)                                                                            \
  do {                                                                                       \
    uint64_t p1, p2;                                                                         \
    if ((ccp_res = get_3uops (gen_ctx, insn, &p1, &p2, FALSE)) != CCP_CONST) goto non_const; \
    val.uns_p = FALSE;                                                                       \
    val.u.i = p1 op p2;                                                                      \
  } while (0)

#define BUCMPS(op)                                                                            \
  do {                                                                                        \
    uint32_t p1, p2;                                                                          \
    if ((ccp_res = get_3usops (gen_ctx, insn, &p1, &p2, FALSE)) != CCP_CONST) goto non_const; \
    val.uns_p = FALSE;                                                                        \
    val.u.i = p1 op p2;                                                                       \
  } while (0)

static int get_ccp_res_op (gen_ctx_t gen_ctx, MIR_insn_t insn, int out_num, MIR_op_t *op) {
  MIR_context_t ctx = gen_ctx->ctx;
  int out_p;

  gen_assert (!MIR_call_code_p (insn->code));
  if (out_num > 0 || MIR_insn_nops (ctx, insn) < 1) return FALSE;
  MIR_insn_op_mode (ctx, insn, 0, &out_p);
  if (!out_p) return FALSE;
  *op = insn->ops[0];
  return TRUE;
}

static int ccp_phi_insn_update (gen_ctx_t gen_ctx, bb_insn_t phi) {
  MIR_insn_t phi_insn = phi->insn;
  bb_t bb = phi->bb;
  edge_t e;
  ssa_edge_t ssa_edge;
  ccp_val_t res_ccp_val, op_ccp_val;
  size_t nop;
  int change_p = FALSE;

  res_ccp_val = get_ccp_val (gen_ctx, phi);
  if (res_ccp_val->val_kind == CCP_VARYING) return FALSE;
  nop = 1;
  for (e = DLIST_HEAD (in_edge_t, bb->in_edges); e != NULL; e = DLIST_NEXT (in_edge_t, e), nop++) {
    /* Update phi value: */
    if (e->skipped_p) continue;
    gen_assert (nop < phi_insn->nops);
    ssa_edge = phi_insn->ops[nop].data;
    op_ccp_val = get_ccp_val (gen_ctx, ssa_edge->def);
    if (op_ccp_val->val_kind == CCP_UNKNOWN) continue;
    if (res_ccp_val->val_kind == CCP_UNKNOWN || op_ccp_val->val_kind == CCP_VARYING) {
      change_p = res_ccp_val->val_kind != op_ccp_val->val_kind;
      res_ccp_val->val_kind = op_ccp_val->val_kind;
      if (op_ccp_val->val_kind == CCP_VARYING) break;
      if (op_ccp_val->val_kind == CCP_CONST) res_ccp_val->val = op_ccp_val->val;
    } else {
      gen_assert (res_ccp_val->val_kind == CCP_CONST && op_ccp_val->val_kind == CCP_CONST);
      if (res_ccp_val->val.uns_p != op_ccp_val->val.uns_p
          || (res_ccp_val->val.uns_p && res_ccp_val->val.u.u != op_ccp_val->val.u.u)
          || (!res_ccp_val->val.uns_p && res_ccp_val->val.u.i != op_ccp_val->val.u.i)) {
        res_ccp_val->val_kind = CCP_VARYING;
        change_p = TRUE;
        break;
      }
    }
  }
  return change_p;
}

static int ccp_insn_update (gen_ctx_t gen_ctx, MIR_insn_t insn) {
  // ??? should we do CCP for FP (fast-math) too
  MIR_op_t op;
  int change_p;
  enum ccp_val_kind ccp_res;
  const_t val;
  ccp_val_t ccp_val;
  enum ccp_val_kind val_kind;

  switch (insn->code) {
  case MIR_PHI: return ccp_phi_insn_update (gen_ctx, insn->data);
  case MIR_MOV: IOP2 (+); break;
  case MIR_EXT8: EXT (int8_t); break;
  case MIR_EXT16: EXT (int16_t); break;
  case MIR_EXT32: EXT (int32_t); break;
  case MIR_UEXT8: EXT (uint8_t); break;
  case MIR_UEXT16: EXT (uint16_t); break;
  case MIR_UEXT32: EXT (uint32_t); break;

  case MIR_NEG: IOP2 (-); break;
  case MIR_NEGS: IOP2S (-); break;

  case MIR_ADD: IOP3 (+); break;
  case MIR_ADDS: IOP3S (+); break;

  case MIR_SUB: IOP3 (-); break;
  case MIR_SUBS: IOP3S (-); break;

  case MIR_MUL: IOP3 (*); break;
  case MIR_MULS: IOP3S (*); break;

  case MIR_DIV: IOP30 (/); break;
  case MIR_DIVS: IOP3S0 (/); break;
  case MIR_UDIV: UOP30 (/); break;
  case MIR_UDIVS: UOP3S0 (/); break;

  case MIR_MOD: IOP30 (%); break;
  case MIR_MODS: IOP3S0 (%); break;
  case MIR_UMOD: UOP30 (%); break;
  case MIR_UMODS: UOP3S0 (%); break;

  case MIR_AND: IOP3 (&); break;
  case MIR_ANDS: IOP3S (&); break;
  case MIR_OR: IOP3 (|); break;
  case MIR_ORS: IOP3S (|); break;
  case MIR_XOR: IOP3 (^); break;
  case MIR_XORS: IOP3S (^); break;

  case MIR_LSH: IOP3 (<<); break;
  case MIR_LSHS: IOP3S (<<); break;
  case MIR_RSH: IOP3 (>>); break;
  case MIR_RSHS: IOP3S (>>); break;
  case MIR_URSH: UOP3 (>>); break;
  case MIR_URSHS: UOP3S (>>); break;

  case MIR_EQ: ICMP (==); break;
  case MIR_EQS: ICMPS (==); break;
  case MIR_NE: ICMP (!=); break;
  case MIR_NES: ICMPS (!=); break;

  case MIR_LT: ICMP (<); break;
  case MIR_LTS: ICMPS (<); break;
  case MIR_ULT: UCMP (<); break;
  case MIR_ULTS: UCMPS (<); break;
  case MIR_LE: ICMP (<=); break;
  case MIR_LES: ICMPS (<=); break;
  case MIR_ULE: UCMP (<=); break;
  case MIR_ULES: UCMPS (<=); break;
  case MIR_GT: ICMP (>); break;
  case MIR_GTS: ICMPS (>); break;
  case MIR_UGT: UCMP (>); break;
  case MIR_UGTS: UCMPS (>); break;
  case MIR_GE: ICMP (>=); break;
  case MIR_GES: ICMPS (>=); break;
  case MIR_UGE: UCMP (>=); break;
  case MIR_UGES: UCMPS (>=); break;

  default: ccp_res = CCP_VARYING; goto non_const;
  }
#ifndef NDEBUG
  {
    int out_p;

    MIR_insn_op_mode (gen_ctx->ctx, insn, 0, &out_p); /* result here is always 0-th op */
    gen_assert (out_p);
  }
#endif
  ccp_val = get_ccp_val (gen_ctx, insn->data);
  val_kind = ccp_val->val_kind;
  gen_assert (val_kind == CCP_UNKNOWN || val_kind == CCP_CONST);
  ccp_val->val_kind = CCP_CONST;
  ccp_val->val = val;
  return val_kind != CCP_CONST;
non_const0:
  if (ccp_res == CCP_CONST && val.u.i == 0) ccp_res = CCP_VARYING;
non_const:
  if (ccp_res == CCP_UNKNOWN) return FALSE;
  if (MIR_call_code_p (insn->code)) {
    ccp_val = get_ccp_val (gen_ctx, insn->data);
    ccp_val->val_kind = CCP_VARYING;
    return FALSE;
  }
  gen_assert (ccp_res == CCP_VARYING);
  change_p = FALSE;
  if (get_ccp_res_op (gen_ctx, insn, 0, &op)
      && (op.mode == MIR_OP_HARD_REG || op.mode == MIR_OP_REG)) {
    ccp_val = get_ccp_val (gen_ctx, insn->data);
    if (ccp_val->val_kind != CCP_VARYING) change_p = TRUE;
    ccp_val->val_kind = CCP_VARYING;
    gen_assert (!get_ccp_res_op (gen_ctx, insn, 1, &op));
  }
  return change_p;
}

static enum ccp_val_kind ccp_branch_update (gen_ctx_t gen_ctx, MIR_insn_t insn, int *res) {
  enum ccp_val_kind ccp_res;
  const_t val;

  switch (insn->code) {
  case MIR_BT:
  case MIR_BTS:
  case MIR_BF:
  case MIR_BFS:
    if ((ccp_res = get_op (gen_ctx, insn, 1, &val)) != CCP_CONST) return ccp_res;
    if (insn->code == MIR_BTS || insn->code == MIR_BFS)
      *res = val.uns_p ? (uint32_t) val.u.u != 0 : (int32_t) val.u.i != 0;
    else
      *res = val.uns_p ? val.u.u != 0 : val.u.i != 0;
    if (insn->code == MIR_BF || insn->code == MIR_BFS) *res = !*res;
    return CCP_CONST;
  case MIR_BEQ: BICMP (==); break;
  case MIR_BEQS: BICMPS (==); break;
  case MIR_BNE: BICMP (!=); break;
  case MIR_BNES: BICMPS (!=); break;

  case MIR_BLT: BICMP (<); break;
  case MIR_BLTS: BICMPS (<); break;
  case MIR_UBLT: BUCMP (<); break;
  case MIR_UBLTS: BUCMPS (<); break;
  case MIR_BLE: BICMP (<=); break;
  case MIR_BLES: BICMPS (<=); break;
  case MIR_UBLE: BUCMP (<=); break;
  case MIR_UBLES: BUCMPS (<=); break;
  case MIR_BGT: BICMP (>); break;
  case MIR_BGTS: BICMPS (>); break;
  case MIR_UBGT: BUCMP (>); break;
  case MIR_UBGTS: BUCMPS (>); break;
  case MIR_BGE: BICMP (>=); break;
  case MIR_BGES: BICMPS (>=); break;
  case MIR_UBGE: BUCMP (>=); break;
  case MIR_UBGES: BUCMPS (>=); break;

  default: return CCP_VARYING;  // ??? should we do CCP for FP BCMP too
  }
  *res = val.u.i;
  return CCP_CONST;
non_const:
  return ccp_res;
}

static void ccp_push_used_insns (gen_ctx_t gen_ctx, ssa_edge_t first_ssa_edge) {
  MIR_context_t ctx = gen_ctx->ctx;

  for (ssa_edge_t ssa_edge = first_ssa_edge; ssa_edge != NULL; ssa_edge = ssa_edge->next_use) {
    bb_insn_t bb_insn = ssa_edge->use;

    if (bb_insn->flag || !bitmap_bit_p (bb_visited, bb_insn->bb->index))
      continue; /* already in ccp_insns or bb is not processed yet */
    VARR_PUSH (bb_insn_t, ccp_insns, bb_insn);
    DEBUG ({
      fprintf (debug_file, "           pushing bb%lu insn: ", (unsigned long) bb_insn->bb->index);
      MIR_output_insn (ctx, debug_file, bb_insn->insn, curr_func_item->u.func, FALSE);
    });
    bb_insn->flag = TRUE;
  }
}

static void ccp_process_active_edge (gen_ctx_t gen_ctx, edge_t e) {
  if (e->skipped_p && !e->dst->flag) {
    DEBUG ({
      fprintf (debug_file, "         Make edge bb%lu->bb%lu active\n",
               (unsigned long) e->src->index, (unsigned long) e->dst->index);
    });
    e->dst->flag = TRUE; /* just activated edge whose dest is not in ccp_bbs */
    VARR_PUSH (bb_t, ccp_bbs, e->dst);
  }
  e->skipped_p = FALSE;
}

static void ccp_make_insn_update (gen_ctx_t gen_ctx, MIR_insn_t insn) {
  MIR_op_t op;
  ccp_val_t ccp_val;

  if (!ccp_insn_update (gen_ctx, insn)) {
    DEBUG ({
      if (MIR_call_code_p (insn->code)) {
        fprintf (debug_file, " -- keep all results varying");
      } else if (get_ccp_res_op (gen_ctx, insn, 0, &op) && var_insn_op_p (insn, 0)) {
        ccp_val = get_ccp_val (gen_ctx, insn->data);
        if (ccp_val->val_kind == CCP_UNKNOWN) {
          fprintf (debug_file, " -- make the result unknown");
        } else if (ccp_val->val_kind == CCP_VARYING) {
          fprintf (debug_file, " -- keep the result varying");
        } else {
          gen_assert (ccp_val->val_kind == CCP_CONST);
          fprintf (debug_file, " -- keep the result a constant ");
          print_const (debug_file, ccp_val->val);
        }
      }
      fprintf (debug_file, "\n");
    });
  } else {
    ccp_val = NULL; /* to remove an initilized warning */
    if (get_ccp_res_op (gen_ctx, insn, 0, &op) && var_op_p (op)) {
      ccp_val = get_ccp_val (gen_ctx, insn->data);
      ccp_push_used_insns (gen_ctx, op.data);
    }
    gen_assert (ccp_val != NULL);
    DEBUG ({
      if (MIR_call_code_p (insn->code)) {
        fprintf (debug_file, " -- make all results varying\n");
      } else if (ccp_val->val_kind == CCP_VARYING) {
        fprintf (debug_file, " -- make the result varying\n");
      } else {
        gen_assert (ccp_val->val_kind == CCP_CONST);
        fprintf (debug_file, " -- make the result a constant ");
        print_const (debug_file, ccp_val->val);
        fprintf (debug_file, "\n");
      }
    });
  }
}

static void ccp_process_insn (gen_ctx_t gen_ctx, bb_insn_t bb_insn) {
  int res;
  enum ccp_val_kind ccp_res;
  edge_t e;
  bb_t bb = bb_insn->bb;
  MIR_insn_t insn = bb_insn->insn;

  DEBUG ({
    fprintf (debug_file, "       processing bb%lu insn: ", (unsigned long) bb_insn->bb->index);
    MIR_output_insn (gen_ctx->ctx, debug_file, bb_insn->insn, curr_func_item->u.func, FALSE);
  });
  if (!MIR_branch_code_p (insn->code) || insn->code == MIR_JMP || insn->code == MIR_SWITCH) {
    ccp_make_insn_update (gen_ctx, insn);  // ??? should we process SWITCH as cond branch
    return;
  }
  DEBUG ({ fprintf (debug_file, "\n"); });
  if ((ccp_res = ccp_branch_update (gen_ctx, insn, &res)) == CCP_CONST) {
    /* Remember about an edge to exit bb.  First edge is always for
       fall through and the 2nd edge is for jump bb. */
    gen_assert (DLIST_LENGTH (out_edge_t, bb->out_edges) >= 2);
    e = res ? DLIST_EL (out_edge_t, bb->out_edges, 1) : DLIST_EL (out_edge_t, bb->out_edges, 0);
    ccp_process_active_edge (gen_ctx, e);
  } else if (ccp_res == CCP_VARYING) { /* activate all edges */
    for (e = DLIST_HEAD (out_edge_t, bb->out_edges); e != NULL; e = DLIST_NEXT (out_edge_t, e))
      ccp_process_active_edge (gen_ctx, e);
  }
}

static void ccp_process_bb (gen_ctx_t gen_ctx, bb_t bb) {
  MIR_insn_t insn;
  bb_insn_t bb_insn;
  edge_t e;

  DEBUG ({ fprintf (debug_file, "       processing bb%lu\n", (unsigned long) bb->index); });
  for (bb_insn = DLIST_HEAD (bb_insn_t, bb->bb_insns); bb_insn != NULL;
       bb_insn = DLIST_NEXT (bb_insn_t, bb_insn)) {
    if ((insn = bb_insn->insn)->code == MIR_LABEL) continue;
    if (insn->code != MIR_PHI) break;
    DEBUG ({
      gen_assert (insn->ops[0].mode == MIR_OP_REG);
      fprintf (debug_file,
               "       processing phi of reg%lu(%s) in bb%lu:", (long unsigned) insn->ops[0].u.reg,
               MIR_reg_name (gen_ctx->ctx, insn->ops[0].u.reg, curr_func_item->u.func),
               (unsigned long) bb->index);
    });
    ccp_make_insn_update (gen_ctx, bb_insn->insn);
  }
  if (!bitmap_set_bit_p (bb_visited, bb->index)) return;
  for (; bb_insn != NULL; bb_insn = DLIST_NEXT (bb_insn_t, bb_insn)) {
    ccp_process_insn (gen_ctx, bb_insn);
  }
  if ((bb_insn = DLIST_TAIL (bb_insn_t, bb->bb_insns)) == NULL
      || !MIR_branch_code_p (bb_insn->insn->code) || bb_insn->insn->code == MIR_JMP
      || bb_insn->insn->code == MIR_SWITCH) {
    for (e = DLIST_HEAD (out_edge_t, bb->out_edges); e != NULL; e = DLIST_NEXT (out_edge_t, e)) {
      gen_assert (!e->skipped_p);
      if (!bitmap_bit_p (bb_visited, e->dst->index) && !e->dst->flag) {
        e->dst->flag = TRUE; /* first process of dest which is not in ccp_bbs */
        VARR_PUSH (bb_t, ccp_bbs, e->dst);
      }
      ccp_process_active_edge (gen_ctx, e);
    }
  }
}

static void ccp_traverse (bb_t bb) {
  bb->flag = TRUE;
  for (edge_t e = DLIST_HEAD (out_edge_t, bb->out_edges); e != NULL; e = DLIST_NEXT (out_edge_t, e))
    if (!e->skipped_p && !e->dst->flag)
      ccp_traverse (e->dst); /* visit unvisited active edge destination */
}

static int get_ccp_res_val (gen_ctx_t gen_ctx, MIR_insn_t insn, const_t *val) {
  ccp_val_t ccp_val;
  MIR_op_t op;

  if (MIR_call_code_p (insn->code) || !get_ccp_res_op (gen_ctx, insn, 0, &op))
    return FALSE; /* call results always produce varying values */
  if (!var_insn_op_p (insn, 0)) return FALSE;
  ccp_val = get_ccp_val (gen_ctx, insn->data);
  if (ccp_val->val_kind != CCP_CONST) return FALSE;
  *val = ccp_val->val;
  return TRUE;
}

static void ccp_remove_insn_ssa_edges (gen_ctx_t gen_ctx, MIR_insn_t insn) {
  ssa_edge_t ssa_edge;
  for (size_t i = 0; i < insn->nops; i++) {
    /* output operand refers to chain of ssa edges -- remove them all: */
    while ((ssa_edge = insn->ops[i].data) != NULL) remove_ssa_edge (gen_ctx, ssa_edge);
  }
}

static int ccp_modify (gen_ctx_t gen_ctx) {
  MIR_context_t ctx = gen_ctx->ctx;
  bb_t bb, next_bb;
  bb_insn_t bb_insn, next_bb_insn;
  const_t val;
  MIR_op_t op;
  MIR_insn_t insn, prev_insn, first_insn;
  int res, change_p = FALSE;

#ifndef NDEBUG
  for (bb = DLIST_HEAD (bb_t, curr_cfg->bbs); bb != NULL; bb = DLIST_NEXT (bb_t, bb))
    gen_assert (!bb->flag);
#endif
  ccp_traverse (DLIST_HEAD (bb_t, curr_cfg->bbs)); /* entry */
  for (bb = DLIST_HEAD (bb_t, curr_cfg->bbs); bb != NULL; bb = next_bb) {
    next_bb = DLIST_NEXT (bb_t, bb);
    if (!bb->flag) {
      change_p = TRUE;
      DEBUG ({
        fprintf (debug_file, "  deleting unreachable bb%lu and its edges\n",
                 (unsigned long) bb->index);
      });
      for (bb_insn = DLIST_HEAD (bb_insn_t, bb->bb_insns); bb_insn != NULL;
           bb_insn = next_bb_insn) {
        next_bb_insn = DLIST_NEXT (bb_insn_t, bb_insn);
        insn = bb_insn->insn;
        ccp_remove_insn_ssa_edges (gen_ctx, insn);
        gen_delete_insn (gen_ctx, insn);
      }
      delete_bb (gen_ctx, bb);
      continue;
    }
    bb->flag = FALSE; /* reset for the future use */
    for (bb_insn = DLIST_HEAD (bb_insn_t, bb->bb_insns); bb_insn != NULL; bb_insn = next_bb_insn) {
      next_bb_insn = DLIST_NEXT (bb_insn_t, bb_insn);
      if (get_ccp_res_val (gen_ctx, bb_insn->insn, &val)
          && (bb_insn->insn->code != MIR_MOV
              || (bb_insn->insn->ops[1].mode != MIR_OP_INT
                  && bb_insn->insn->ops[1].mode != MIR_OP_UINT))) {
        gen_assert (!MIR_call_code_p (bb_insn->insn->code));
        change_p = TRUE;
        DEBUG ({
          fprintf (debug_file, "  changing insn ");
          MIR_output_insn (gen_ctx->ctx, debug_file, bb_insn->insn, curr_func_item->u.func, FALSE);
        });
        op = val.uns_p ? MIR_new_uint_op (ctx, val.u.u) : MIR_new_int_op (ctx, val.u.i);
#ifndef NDEBUG
        {
          int out_p;

          MIR_insn_op_mode (ctx, bb_insn->insn, 0, &out_p); /* result here is always 0-th op */
          gen_assert (out_p);
        }
#endif
        insn = MIR_new_insn (ctx, MIR_MOV, bb_insn->insn->ops[0], op); /* copy ops[0].data too! */
        // changing def in ssa_edges ????
        MIR_insert_insn_before (ctx, curr_func_item, bb_insn->insn, insn);
        bb_insn->insn->ops[0].data = NULL;
        ccp_remove_insn_ssa_edges (gen_ctx, bb_insn->insn);
        MIR_remove_insn (ctx, curr_func_item, bb_insn->insn);
        insn->data = bb_insn;
        bb_insn->insn = insn;
        DEBUG ({
          fprintf (debug_file, "    on insn ");
          MIR_output_insn (ctx, debug_file, insn, curr_func_item->u.func, TRUE);
        });
      }
    }
    if ((bb_insn = DLIST_TAIL (bb_insn_t, bb->bb_insns)) == NULL) continue;
    insn = bb_insn->insn;
    first_insn = DLIST_HEAD (bb_insn_t, bb->bb_insns)->insn;
    if (first_insn->code == MIR_LABEL && (prev_insn = DLIST_PREV (MIR_insn_t, first_insn)) != NULL
        && prev_insn->code == MIR_JMP && prev_insn->ops[0].u.label == first_insn) {
      DEBUG ({
        fprintf (debug_file, "  removing useless jump insn ");
        MIR_output_insn (ctx, debug_file, prev_insn, curr_func_item->u.func, TRUE);
        fprintf (debug_file, "\n");
      });
      ccp_remove_insn_ssa_edges (gen_ctx, prev_insn);
      gen_delete_insn (gen_ctx, prev_insn);
    }
    if (!MIR_branch_code_p (insn->code) || insn->code == MIR_JMP || insn->code == MIR_SWITCH
        || ccp_branch_update (gen_ctx, insn, &res) != CCP_CONST)
      continue;
    change_p = TRUE;
    if (!res) {
      DEBUG ({
        fprintf (debug_file, "  removing branch insn ");
        MIR_output_insn (ctx, debug_file, insn, curr_func_item->u.func, TRUE);
        fprintf (debug_file, "\n");
      });
      ccp_remove_insn_ssa_edges (gen_ctx, insn);
      gen_delete_insn (gen_ctx, insn);
      delete_edge (DLIST_EL (out_edge_t, bb->out_edges, 1));
    } else {
      insn = MIR_new_insn (ctx, MIR_JMP, insn->ops[0]); /* label is always 0-th op */
      DEBUG ({
        fprintf (debug_file, "  changing branch insn ");
        MIR_output_insn (ctx, debug_file, bb_insn->insn, curr_func_item->u.func, FALSE);
        fprintf (debug_file, " onto jump insn ");
        MIR_output_insn (ctx, debug_file, insn, curr_func_item->u.func, TRUE);
        fprintf (debug_file, "\n");
      });
      MIR_insert_insn_before (ctx, curr_func_item, bb_insn->insn, insn);
      ccp_remove_insn_ssa_edges (gen_ctx, bb_insn->insn);
      MIR_remove_insn (ctx, curr_func_item, bb_insn->insn);
      insn->data = bb_insn;
      bb_insn->insn = insn;
      delete_edge (DLIST_EL (out_edge_t, bb->out_edges, 0));
    }
  }
  return change_p;
}

static int ccp (gen_ctx_t gen_ctx) { /* conditional constant propagation */
  DEBUG ({ fprintf (debug_file, "  CCP analysis:\n"); });
  curr_ccp_run++;
  bb_visited = temp_bitmap;
  initiate_ccp_info (gen_ctx);
  while (VARR_LENGTH (bb_t, ccp_bbs) != 0 || VARR_LENGTH (bb_insn_t, ccp_insns) != 0) {
    while (VARR_LENGTH (bb_t, ccp_bbs) != 0) {
      bb_t bb = VARR_POP (bb_t, ccp_bbs);

      bb->flag = FALSE;
      ccp_process_bb (gen_ctx, bb);
    }
    while (VARR_LENGTH (bb_insn_t, ccp_insns) != 0) {
      bb_insn_t bb_insn = VARR_POP (bb_insn_t, ccp_insns);

      gen_assert (bb_insn->flag);
      bb_insn->flag = FALSE;
      ccp_process_insn (gen_ctx, bb_insn);
    }
  }
  DEBUG ({ fprintf (debug_file, "  CCP modification:\n"); });
  return ccp_modify (gen_ctx);
}

static void init_ccp (gen_ctx_t gen_ctx) {
  gen_ctx->ccp_ctx = gen_malloc (gen_ctx, sizeof (struct ccp_ctx));
  curr_ccp_run = 0;
  VARR_CREATE (bb_t, ccp_bbs, 256);
  VARR_CREATE (bb_insn_t, ccp_insns, 256);
  VARR_CREATE (ccp_val_t, ccp_vals, 256);
}

static void finish_ccp (gen_ctx_t gen_ctx) {
  ccp_val_t ccp_val;

  VARR_DESTROY (bb_t, ccp_bbs);
  VARR_DESTROY (bb_insn_t, ccp_insns);
  while (VARR_LENGTH (ccp_val_t, ccp_vals) != 0)
    if ((ccp_val = VARR_POP (ccp_val_t, ccp_vals)) != NULL) free (ccp_val);
  VARR_DESTROY (ccp_val_t, ccp_vals);
  free (gen_ctx->ccp_ctx);
  gen_ctx->ccp_ctx = NULL;
}

#undef live_in
#undef live_out

/* New Page */

#define live_in in
#define live_out out
#define live_kill kill
#define live_gen gen

/* Life analysis */
static void live_con_func_0 (bb_t bb) { bitmap_clear (bb->live_in); }

static int live_con_func_n (gen_ctx_t gen_ctx, bb_t bb) {
  edge_t e;
  int change_p = FALSE;

  for (e = DLIST_HEAD (out_edge_t, bb->out_edges); e != NULL; e = DLIST_NEXT (out_edge_t, e))
    change_p |= bitmap_ior (bb->live_out, bb->live_out, e->dst->live_in);
  return change_p;
}

static int live_trans_func (gen_ctx_t gen_ctx, bb_t bb) {
  return bitmap_ior_and_compl (bb->live_in, bb->live_gen, bb->live_out, bb->live_kill);
}

static int bb_loop_level (bb_t bb) {
  loop_node_t loop_node;
  int level = -1;

  for (loop_node = bb->loop_node; loop_node->parent != NULL; loop_node = loop_node->parent) level++;
  gen_assert (level >= 0);
  return level;
}

static void increase_pressure (int int_p, bb_t bb, int *int_pressure, int *fp_pressure) {
  if (int_p) {
    if (bb->max_int_pressure < ++(*int_pressure)) bb->max_int_pressure = *int_pressure;
  } else {
    if (bb->max_fp_pressure < ++(*fp_pressure)) bb->max_fp_pressure = *fp_pressure;
  }
}

static int int_var_type_p (gen_ctx_t gen_ctx, MIR_reg_t var) {
  if (!var_is_reg_p (var)) return target_hard_reg_type_ok_p (var, MIR_T_I32);
  return MIR_int_type_p (
    MIR_reg_type (gen_ctx->ctx, var2reg (gen_ctx, var), curr_func_item->u.func));
}

static MIR_insn_t initiate_bb_live_info (gen_ctx_t gen_ctx, MIR_insn_t bb_tail_insn, int moves_p,
                                         uint32_t *mvs_num) {
  bb_t bb = get_insn_bb (gen_ctx, bb_tail_insn);
  MIR_insn_t insn;
  size_t niter, passed_mem_num, bb_freq;
  MIR_reg_t var, early_clobbered_hard_reg1, early_clobbered_hard_reg2;
  int op_num, out_p, mem_p, int_p = FALSE;
  int bb_int_pressure, bb_fp_pressure;
  mv_t mv;
  reg_info_t *breg_infos;
  insn_var_iterator_t insn_var_iter;

  gen_assert (!moves_p || optimize_level != 0);
  breg_infos = VARR_ADDR (reg_info_t, curr_cfg->breg_info);
  bb_freq = 1;
  if (moves_p)
    for (int i = bb_loop_level (bb); i > 0; i--) bb_freq *= 5;
  bb->max_int_pressure = bb_int_pressure = bb->max_fp_pressure = bb_fp_pressure = 0;
  for (insn = bb_tail_insn; insn != NULL && get_insn_bb (gen_ctx, insn) == bb;
       insn = DLIST_PREV (MIR_insn_t, insn)) {
    if (MIR_call_code_p (insn->code)) {
      bitmap_ior (bb->live_kill, bb->live_kill, call_used_hard_regs[MIR_T_UNDEF]);
      bitmap_and_compl (bb->live_gen, bb->live_gen, call_used_hard_regs[MIR_T_UNDEF]);
    }
    /* Process output ops on 0-th iteration, then input ops. */
    for (niter = 0; niter <= 1; niter++) {
      FOREACH_INSN_VAR (gen_ctx, insn_var_iter, insn, var, op_num, out_p, mem_p, passed_mem_num) {
        if (!out_p && niter != 0) {
          if (bitmap_set_bit_p (bb->live_gen, var) && optimize_level != 0)
            increase_pressure (int_var_type_p (gen_ctx, var), bb, &bb_int_pressure,
                               &bb_fp_pressure);
        } else if (niter == 0) {
          if (bitmap_clear_bit_p (bb->live_gen, var) && optimize_level != 0)
            (int_var_type_p (gen_ctx, var) ? bb_int_pressure-- : bb_fp_pressure--);
          bitmap_set_bit_p (bb->live_kill, var);
        }
        if (var_is_reg_p (var)) breg_infos[var2breg (gen_ctx, var)].freq += bb_freq;
      }
    }
    target_get_early_clobbered_hard_regs (insn, &early_clobbered_hard_reg1,
                                          &early_clobbered_hard_reg2);
    if (early_clobbered_hard_reg1 != MIR_NON_HARD_REG) {
      if (optimize_level != 0) {
        int_p = int_var_type_p (gen_ctx, early_clobbered_hard_reg1);
        increase_pressure (int_p, bb, &bb_int_pressure, &bb_fp_pressure);
      }
      bitmap_clear_bit_p (bb->live_gen, early_clobbered_hard_reg1);
      bitmap_set_bit_p (bb->live_kill, early_clobbered_hard_reg1);
      if (optimize_level != 0) (int_p ? bb_int_pressure-- : bb_fp_pressure--);
    }
    if (early_clobbered_hard_reg2 != MIR_NON_HARD_REG) {
      if (optimize_level != 0) {
        int_p = int_var_type_p (gen_ctx, early_clobbered_hard_reg2);
        increase_pressure (int_p, bb, &bb_int_pressure, &bb_fp_pressure);
      }
      bitmap_clear_bit_p (bb->live_gen, early_clobbered_hard_reg2);
      bitmap_set_bit_p (bb->live_kill, early_clobbered_hard_reg2);
      if (optimize_level != 0) (int_p ? bb_int_pressure-- : bb_fp_pressure--);
    }
    if (MIR_call_code_p (insn->code)) {
      bitmap_t reg_args;

      if (optimize_level != 0)
        bitmap_ior (bb->live_gen, bb->live_gen, ((bb_insn_t) insn->data)->call_hard_reg_args);
      else if ((reg_args = ((insn_data_t) insn->data)->u.call_hard_reg_args) != NULL)
        bitmap_ior (bb->live_gen, bb->live_gen, reg_args);
    }
    if (moves_p && move_p (insn)) {
      mv = get_free_move (gen_ctx);
      mv->bb_insn = insn->data;
      mv->freq = bb_freq;
      if (insn->ops[0].mode == MIR_OP_REG)
        DLIST_APPEND (dst_mv_t, breg_infos[reg2breg (gen_ctx, insn->ops[0].u.reg)].dst_moves, mv);
      if (insn->ops[1].mode == MIR_OP_REG)
        DLIST_APPEND (src_mv_t, breg_infos[reg2breg (gen_ctx, insn->ops[1].u.reg)].src_moves, mv);
      (*mvs_num)++;
      DEBUG ({
        fprintf (debug_file, "  move with freq %10lu:", (unsigned long) mv->freq);
        MIR_output_insn (gen_ctx->ctx, debug_file, insn, curr_func_item->u.func, TRUE);
      });
    }
  }
  return insn;
}

static void initiate_live_info (gen_ctx_t gen_ctx, int moves_p) {
  MIR_reg_t nregs, n;
  mv_t mv, next_mv;
  reg_info_t ri;
  uint32_t mvs_num = 0;

  for (mv = DLIST_HEAD (mv_t, curr_cfg->used_moves); mv != NULL; mv = next_mv) {
    next_mv = DLIST_NEXT (mv_t, mv);
    free_move (gen_ctx, mv);
  }
  VARR_TRUNC (reg_info_t, curr_cfg->breg_info, 0);
  nregs = get_nregs (gen_ctx);
  for (n = 0; n < nregs; n++) {
    ri.freq = ri.thread_freq = 0;
    ri.live_length = 0;
    ri.thread_first = n;
    ri.thread_next = MIR_MAX_REG_NUM;
    DLIST_INIT (dst_mv_t, ri.dst_moves);
    DLIST_INIT (src_mv_t, ri.src_moves);
    VARR_PUSH (reg_info_t, curr_cfg->breg_info, ri);
  }
  for (bb_t bb = DLIST_HEAD (bb_t, curr_cfg->bbs); bb != NULL; bb = DLIST_NEXT (bb_t, bb)) {
    gen_assert (bb != NULL && bb->live_in != NULL && bb->live_out != NULL && bb->live_gen != NULL
                && bb->live_kill != NULL);
    bitmap_clear (bb->live_in);
    bitmap_clear (bb->live_out);
    bitmap_clear (bb->live_gen);
    bitmap_clear (bb->live_kill);
  }
  for (MIR_insn_t tail = DLIST_TAIL (MIR_insn_t, curr_func_item->u.func->insns); tail != NULL;)
    tail = initiate_bb_live_info (gen_ctx, tail, moves_p, &mvs_num);
  if (moves_p) curr_cfg->non_conflicting_moves = mvs_num;
}

static void update_bb_pressure (gen_ctx_t gen_ctx) {
  size_t nel;
  bitmap_iterator_t bi;

  for (bb_t bb = DLIST_HEAD (bb_t, curr_cfg->bbs); bb != NULL; bb = DLIST_NEXT (bb_t, bb)) {
    int int_pressure = bb->max_int_pressure, fp_pressure = bb->max_fp_pressure;

    FOREACH_BITMAP_BIT (bi, bb->live_out, nel) {
      increase_pressure (int_var_type_p (gen_ctx, (MIR_reg_t) nel), bb, &int_pressure,
                         &fp_pressure);
    }
  }
}

static void calculate_func_cfg_live_info (gen_ctx_t gen_ctx, int moves_p) {
  initiate_live_info (gen_ctx, moves_p);
  solve_dataflow (gen_ctx, FALSE, live_con_func_0, live_con_func_n, live_trans_func);
  if (optimize_level != 0) update_bb_pressure (gen_ctx);
}

static void add_bb_insn_dead_vars (gen_ctx_t gen_ctx) {
  MIR_insn_t insn;
  bb_insn_t bb_insn, prev_bb_insn;
  size_t passed_mem_num;
  MIR_reg_t var, early_clobbered_hard_reg1, early_clobbered_hard_reg2;
  int op_num, out_p, mem_p;
  bitmap_t live;
  insn_var_iterator_t insn_var_iter;

  live = bitmap_create2 (DEFAULT_INIT_BITMAP_BITS_NUM);
  for (bb_t bb = DLIST_HEAD (bb_t, curr_cfg->bbs); bb != NULL; bb = DLIST_NEXT (bb_t, bb)) {
    bitmap_copy (live, bb->live_out);
    for (bb_insn = DLIST_TAIL (bb_insn_t, bb->bb_insns); bb_insn != NULL; bb_insn = prev_bb_insn) {
      prev_bb_insn = DLIST_PREV (bb_insn_t, bb_insn);
      clear_bb_insn_dead_vars (gen_ctx, bb_insn);
      insn = bb_insn->insn;
      FOREACH_INSN_VAR (gen_ctx, insn_var_iter, insn, var, op_num, out_p, mem_p, passed_mem_num) {
        if (out_p) bitmap_clear_bit_p (live, var);
      }
      if (MIR_call_code_p (insn->code))
        bitmap_and_compl (live, live, call_used_hard_regs[MIR_T_UNDEF]);
      FOREACH_INSN_VAR (gen_ctx, insn_var_iter, insn, var, op_num, out_p, mem_p, passed_mem_num) {
        if (out_p) continue;
        if (bitmap_set_bit_p (live, var)) add_bb_insn_dead_var (gen_ctx, bb_insn, var);
      }
      target_get_early_clobbered_hard_regs (insn, &early_clobbered_hard_reg1,
                                            &early_clobbered_hard_reg2);
      if (early_clobbered_hard_reg1 != MIR_NON_HARD_REG)
        bitmap_clear_bit_p (live, early_clobbered_hard_reg1);
      if (early_clobbered_hard_reg2 != MIR_NON_HARD_REG)
        bitmap_clear_bit_p (live, early_clobbered_hard_reg2);
      if (MIR_call_code_p (insn->code)) bitmap_ior (live, live, bb_insn->call_hard_reg_args);
    }
  }
  bitmap_destroy (live);
}

typedef struct live_range *live_range_t; /* vars */

struct live_range {
  int start, finish;
  live_range_t next;
};

DEF_VARR (live_range_t);

struct lr_ctx {
  int curr_point;
  bitmap_t live_vars, born_vars, dead_vars, born_or_dead_vars;
  VARR (live_range_t) * var_live_ranges;
  VARR (int) * point_map;
};

#define curr_point gen_ctx->lr_ctx->curr_point
#define live_vars gen_ctx->lr_ctx->live_vars
#define born_vars gen_ctx->lr_ctx->born_vars
#define dead_vars gen_ctx->lr_ctx->dead_vars
#define born_or_dead_vars gen_ctx->lr_ctx->born_or_dead_vars
#define var_live_ranges gen_ctx->lr_ctx->var_live_ranges
#define point_map gen_ctx->lr_ctx->point_map

static live_range_t create_live_range (gen_ctx_t gen_ctx, int start, int finish,
                                       live_range_t next) {
  live_range_t lr = gen_malloc (gen_ctx, sizeof (struct live_range));

  gen_assert (finish < 0 || start <= finish);
  lr->start = start;
  lr->finish = finish;
  lr->next = next;
  return lr;
}

static void destroy_live_range (live_range_t lr) {
  live_range_t next_lr;

  for (; lr != NULL; lr = next_lr) {
    next_lr = lr->next;
    free (lr);
  }
}

static inline int make_var_dead (gen_ctx_t gen_ctx, MIR_reg_t var, int point) {
  live_range_t lr;

  if (bitmap_clear_bit_p (live_vars, var)) {
    lr = VARR_GET (live_range_t, var_live_ranges, var);
    lr->finish = point;
  } else { /* insn with unused result: result still needs a register */
    VARR_SET (live_range_t, var_live_ranges, var,
              create_live_range (gen_ctx, point, point,
                                 VARR_GET (live_range_t, var_live_ranges, var)));
  }
  return TRUE;
}

static inline int make_var_live (gen_ctx_t gen_ctx, MIR_reg_t var, int point) {
  live_range_t lr;

  if (!bitmap_set_bit_p (live_vars, var)) return FALSE;
  if ((lr = VARR_GET (live_range_t, var_live_ranges, var)) == NULL
      || (lr->finish != point && lr->finish + 1 != point))
    VARR_SET (live_range_t, var_live_ranges, var, create_live_range (gen_ctx, point, -1, lr));
  return TRUE;
}

#if !MIR_NO_GEN_DEBUG
static void print_live_ranges (gen_ctx_t gen_ctx) {
  MIR_context_t ctx = gen_ctx->ctx;
  live_range_t lr;

  fprintf (debug_file, "+++++++++++++Live ranges:\n");
  gen_assert (get_nvars (gen_ctx) == VARR_LENGTH (live_range_t, var_live_ranges));
  for (size_t i = 0; i < VARR_LENGTH (live_range_t, var_live_ranges); i++) {
    if ((lr = VARR_GET (live_range_t, var_live_ranges, i)) == NULL) continue;
    fprintf (debug_file, "%lu", i);
    if (var_is_reg_p (i))
      fprintf (debug_file, " (%s:%s)",
               MIR_type_str (ctx, MIR_reg_type (ctx, var2reg (gen_ctx, i), curr_func_item->u.func)),
               MIR_reg_name (ctx, var2reg (gen_ctx, i), curr_func_item->u.func));
    fprintf (debug_file, ":");
    for (; lr != NULL; lr = lr->next) fprintf (debug_file, " [%d..%d]", lr->start, lr->finish);
    fprintf (debug_file, "\n");
  }
}
#endif

static void shrink_live_ranges (gen_ctx_t gen_ctx) {
  size_t p;
  long int n;
  live_range_t lr, prev_lr, next_lr;
  int born_p, dead_p, prev_born_p, prev_dead_p;
  bitmap_iterator_t bi;

  bitmap_clear (born_vars);
  bitmap_clear (dead_vars);
  for (size_t i = 0; i < VARR_LENGTH (live_range_t, var_live_ranges); i++) {
    for (lr = VARR_GET (live_range_t, var_live_ranges, i); lr != NULL; lr = lr->next) {
      gen_assert (lr->start <= lr->finish);
      bitmap_set_bit_p (born_vars, lr->start);
      bitmap_set_bit_p (dead_vars, lr->finish);
    }
  }

  VARR_TRUNC (int, point_map, 0);
  for (size_t i = 0; i <= curr_point; i++) VARR_PUSH (int, point_map, 0);
  bitmap_ior (born_or_dead_vars, born_vars, dead_vars);
  n = -1;
  prev_born_p = prev_dead_p = FALSE;
  FOREACH_BITMAP_BIT (bi, born_or_dead_vars, p) {
    born_p = bitmap_bit_p (born_vars, p);
    dead_p = bitmap_bit_p (dead_vars, p);
    if ((prev_born_p && !prev_dead_p && born_p && !dead_p)
        || (prev_dead_p && !prev_born_p && dead_p && !born_p))
      VARR_SET (int, point_map, p, n);
    else
      VARR_SET (int, point_map, p, ++n);
    prev_born_p = born_p;
    prev_dead_p = dead_p;
  }

  n++;
  DEBUG ({
    fprintf (debug_file, "Compressing live ranges: from %d to %ld - %ld%%\n", curr_point, n,
             curr_point == 0 ? 100 : 100 * n / curr_point);
  });
  curr_point = n;

  for (size_t i = 0; i < VARR_LENGTH (live_range_t, var_live_ranges); i++) {
    for (lr = VARR_GET (live_range_t, var_live_ranges, i), prev_lr = NULL; lr != NULL;
         lr = next_lr) {
      next_lr = lr->next;
      lr->start = VARR_GET (int, point_map, lr->start);
      lr->finish = VARR_GET (int, point_map, lr->finish);
      if (prev_lr == NULL || prev_lr->start > lr->finish + 1) {
        prev_lr = lr;
        continue;
      }
      prev_lr->start = lr->start;
      prev_lr->next = next_lr;
      free (lr);
    }
  }
  DEBUG ({
    fprintf (debug_file, "Ranges after the compression:\n");
    print_live_ranges (gen_ctx);
  });
}

static void build_live_ranges (gen_ctx_t gen_ctx) {
  MIR_insn_t insn;
  MIR_reg_t var, nvars, early_clobbered_hard_reg1, early_clobbered_hard_reg2;
  size_t i, nel, passed_mem_num;
  int op_num, incr_p, out_p, mem_p;
  bitmap_iterator_t bi;
  insn_var_iterator_t insn_var_iter;

  curr_point = 0;
  nvars = get_nvars (gen_ctx);
  gen_assert (VARR_LENGTH (live_range_t, var_live_ranges) == 0);
  for (i = 0; i < nvars; i++) VARR_PUSH (live_range_t, var_live_ranges, NULL);
  for (bb_t bb = DLIST_HEAD (bb_t, curr_cfg->bbs); bb != NULL; bb = DLIST_NEXT (bb_t, bb)) {
    DEBUG (
      { fprintf (debug_file, "  ------BB%u end: point=%d\n", (unsigned) bb->index, curr_point); });
    bitmap_clear (live_vars);
    if (bb->live_out != NULL) FOREACH_BITMAP_BIT (bi, bb->live_out, nel) {
        make_var_live (gen_ctx, nel, curr_point);
      }
    for (bb_insn_t bb_insn = DLIST_TAIL (bb_insn_t, bb->bb_insns); bb_insn != NULL;
         bb_insn = DLIST_PREV (bb_insn_t, bb_insn)) {
      insn = bb_insn->insn;
      DEBUG ({
        fprintf (debug_file, "  p%-5d", curr_point);
        print_bb_insn (gen_ctx, bb_insn, TRUE);
      });
      incr_p = FALSE;
      FOREACH_INSN_VAR (gen_ctx, insn_var_iter, insn, var, op_num, out_p, mem_p, passed_mem_num) {
        if (out_p) incr_p |= make_var_dead (gen_ctx, var, curr_point);
      }
      if (MIR_call_code_p (insn->code)) {
        FOREACH_BITMAP_BIT (bi, call_used_hard_regs[MIR_T_UNDEF], nel) {
          make_var_dead (gen_ctx, nel, curr_point);
        }
        FOREACH_BITMAP_BIT (bi, bb_insn->call_hard_reg_args, nel) {
          make_var_live (gen_ctx, nel, curr_point);
        }
        FOREACH_BITMAP_BIT (bi, live_vars, nel) {
          MIR_reg_t breg;

          if (!var_is_reg_p (nel)) continue;
          breg = reg2breg (gen_ctx, var2reg (gen_ctx, nel));
          bitmap_set_bit_p (curr_cfg->call_crossed_bregs, breg);
        }
      }
      if (incr_p) curr_point++;
      incr_p = FALSE;
      FOREACH_INSN_VAR (gen_ctx, insn_var_iter, insn, var, op_num, out_p, mem_p, passed_mem_num) {
        if (!out_p) incr_p |= make_var_live (gen_ctx, var, curr_point);
      }
      target_get_early_clobbered_hard_regs (insn, &early_clobbered_hard_reg1,
                                            &early_clobbered_hard_reg2);
      if (early_clobbered_hard_reg1 != MIR_NON_HARD_REG) {
        incr_p |= make_var_live (gen_ctx, early_clobbered_hard_reg1, curr_point);
        incr_p |= make_var_dead (gen_ctx, early_clobbered_hard_reg1, curr_point);
      }
      if (early_clobbered_hard_reg2 != MIR_NON_HARD_REG) {
        incr_p |= make_var_live (gen_ctx, early_clobbered_hard_reg2, curr_point);
        incr_p |= make_var_dead (gen_ctx, early_clobbered_hard_reg2, curr_point);
      }
      if (incr_p) curr_point++;
    }
    gen_assert (bitmap_equal_p (live_vars, bb->live_in));
    FOREACH_BITMAP_BIT (bi, bb->live_in, nel) { make_var_dead (gen_ctx, nel, curr_point); }
    if (!bitmap_empty_p (bb->live_in)) curr_point++;
  }
  DEBUG ({ print_live_ranges (gen_ctx); });
  shrink_live_ranges (gen_ctx);
}

static void destroy_func_live_ranges (gen_ctx_t gen_ctx) {
  size_t i;

  for (i = 0; i < VARR_LENGTH (live_range_t, var_live_ranges); i++)
    destroy_live_range (VARR_GET (live_range_t, var_live_ranges, i));
  VARR_TRUNC (live_range_t, var_live_ranges, 0);
}

#if !MIR_NO_GEN_DEBUG
static void output_bb_live_info (gen_ctx_t gen_ctx, bb_t bb) {
  output_bitmap (gen_ctx, "  live_in:", bb->live_in, TRUE);
  output_bitmap (gen_ctx, "  live_out:", bb->live_out, TRUE);
  output_bitmap (gen_ctx, "  live_gen:", bb->live_gen, TRUE);
  output_bitmap (gen_ctx, "  live_kill:", bb->live_kill, TRUE);
}
#endif

static void init_live_ranges (gen_ctx_t gen_ctx) {
  gen_ctx->lr_ctx = gen_malloc (gen_ctx, sizeof (struct lr_ctx));
  VARR_CREATE (live_range_t, var_live_ranges, 0);
  VARR_CREATE (int, point_map, 1024);
  live_vars = bitmap_create2 (DEFAULT_INIT_BITMAP_BITS_NUM);
  born_vars = bitmap_create2 (DEFAULT_INIT_BITMAP_BITS_NUM);
  dead_vars = bitmap_create2 (DEFAULT_INIT_BITMAP_BITS_NUM);
  born_or_dead_vars = bitmap_create2 (DEFAULT_INIT_BITMAP_BITS_NUM);
}

static void finish_live_ranges (gen_ctx_t gen_ctx) {
  VARR_DESTROY (live_range_t, var_live_ranges);
  VARR_DESTROY (int, point_map);
  bitmap_destroy (live_vars);
  bitmap_destroy (born_vars);
  bitmap_destroy (dead_vars);
  bitmap_destroy (born_or_dead_vars);
  free (gen_ctx->lr_ctx);
  gen_ctx->lr_ctx = NULL;
}

/* New Page */

/* Register allocation */

DEF_VARR (MIR_reg_t);

typedef struct breg_info {
  MIR_reg_t breg;
  reg_info_t *breg_infos;
} breg_info_t;

DEF_VARR (breg_info_t);
DEF_VARR (bitmap_t);

struct ra_ctx {
  VARR (MIR_reg_t) * breg_renumber;
  VARR (breg_info_t) * sorted_bregs;
  VARR (bitmap_t) * used_locs; /* indexed by bb or point */
  VARR (bitmap_t) * var_bbs;
  bitmap_t conflict_locs;
  reg_info_t *curr_breg_infos;
  VARR (size_t) * loc_profits;
  VARR (size_t) * loc_profit_ages;
  size_t curr_age;
};

#define breg_renumber gen_ctx->ra_ctx->breg_renumber
#define sorted_bregs gen_ctx->ra_ctx->sorted_bregs
#define used_locs gen_ctx->ra_ctx->used_locs
#define var_bbs gen_ctx->ra_ctx->var_bbs
#define conflict_locs gen_ctx->ra_ctx->conflict_locs
#define curr_breg_infos gen_ctx->ra_ctx->curr_breg_infos
#define loc_profits gen_ctx->ra_ctx->loc_profits
#define loc_profit_ages gen_ctx->ra_ctx->loc_profit_ages
#define curr_age gen_ctx->ra_ctx->curr_age

static void fast_assign (gen_ctx_t gen_ctx) {
  MIR_reg_t loc, curr_loc, best_loc, i, reg, breg, var, nregs = get_nregs (gen_ctx);
  MIR_type_t type;
  int slots_num;
  int k;
  bitmap_t bm;
  bitmap_t *used_locs_addr;
  size_t nel;
  bitmap_iterator_t bi;

  func_stack_slots_num = 0;
  if (nregs == 0) return;
  for (size_t n = 0; n < nregs + MAX_HARD_REG + 1 && n < VARR_LENGTH (bitmap_t, var_bbs); n++)
    bitmap_clear (VARR_GET (bitmap_t, var_bbs, n));
  while (VARR_LENGTH (bitmap_t, var_bbs) < nregs + MAX_HARD_REG + 1) {
    bm = bitmap_create2 (curr_bb_index);
    VARR_PUSH (bitmap_t, var_bbs, bm);
  }
  for (bb_t bb = DLIST_HEAD (bb_t, curr_cfg->bbs); bb != NULL; bb = DLIST_NEXT (bb_t, bb)) {
    bitmap_ior (temp_bitmap, bb->live_in, bb->live_out);
    bitmap_ior (temp_bitmap, temp_bitmap, bb->gen);
    bitmap_ior (temp_bitmap, temp_bitmap, bb->kill);
    FOREACH_BITMAP_BIT (bi, temp_bitmap, nel) {
      bitmap_set_bit_p (VARR_GET (bitmap_t, var_bbs, nel), bb->index);
    }
  }
  VARR_TRUNC (MIR_reg_t, breg_renumber, 0);
  for (i = 0; i < nregs; i++) VARR_PUSH (MIR_reg_t, breg_renumber, MIR_NON_HARD_REG);
  for (size_t n = 0; n < curr_bb_index && n < VARR_LENGTH (bitmap_t, used_locs); n++)
    bitmap_clear (VARR_GET (bitmap_t, used_locs, n));
  while (VARR_LENGTH (bitmap_t, used_locs) < curr_bb_index) {
    bm = bitmap_create2 (2 * MAX_HARD_REG + 1);
    VARR_PUSH (bitmap_t, used_locs, bm);
  }
  used_locs_addr = VARR_ADDR (bitmap_t, used_locs);
  for (i = 0; i <= MAX_HARD_REG; i++)
    FOREACH_BITMAP_BIT (bi, VARR_GET (bitmap_t, var_bbs, i), nel) {
      bitmap_set_bit_p (used_locs_addr[nel], i);
    }
  bitmap_clear (func_used_hard_regs);
  for (i = 0; i < nregs; i++) { /* hard reg and stack slot assignment */
    breg = i;
    reg = breg2reg (gen_ctx, breg);
    var = reg2var (gen_ctx, reg);
    bitmap_clear (conflict_locs);
    FOREACH_BITMAP_BIT (bi, VARR_GET (bitmap_t, var_bbs, var), nel) {
      bitmap_ior (conflict_locs, conflict_locs, used_locs_addr[nel]);
    }
    type = MIR_reg_type (gen_ctx->ctx, reg, curr_func_item->u.func);
    /* Call used hard regs are already taken into account above for call crossed regs. */
    best_loc = MIR_NON_HARD_REG;
    for (loc = 0; loc <= MAX_HARD_REG; loc++) {
      if (bitmap_bit_p (conflict_locs, loc)) continue;
      if (!target_hard_reg_type_ok_p (loc, type) || target_fixed_hard_reg_p (loc)) continue;
      if ((slots_num = target_locs_num (loc, type)) > 1) {
        if (target_nth_loc (loc, type, slots_num - 1) > MAX_HARD_REG) break;
        for (k = slots_num - 1; k > 0; k--) {
          curr_loc = target_nth_loc (loc, type, k);
          if (target_fixed_hard_reg_p (curr_loc) || bitmap_bit_p (conflict_locs, curr_loc)) break;
        }
        if (k > 0) continue;
      }
      best_loc = loc;
      break;
    }
    if (best_loc != MIR_NON_HARD_REG) {
      setup_used_hard_regs (gen_ctx, type, best_loc);
    } else {
      for (loc = MAX_HARD_REG + 1; loc <= func_stack_slots_num + MAX_HARD_REG; loc++) {
        slots_num = target_locs_num (loc, type);
        if (target_nth_loc (loc, type, slots_num - 1) > func_stack_slots_num + MAX_HARD_REG) break;
        for (k = 0; k < slots_num; k++) {
          curr_loc = target_nth_loc (loc, type, k);
          if (bitmap_bit_p (conflict_locs, curr_loc)) break;
        }
        if (k < slots_num) continue;
        if ((loc - MAX_HARD_REG - 1) % slots_num != 0)
          continue; /* we align stack slots according to the type size */
        best_loc = loc;
        break;
      }
      if (best_loc == MIR_NON_HARD_REG) { /* Add stack slot ??? */
        slots_num = 1;
        for (k = 0; k < slots_num; k++) {
          if (k == 0) {
            best_loc = func_stack_slots_num + MAX_HARD_REG + 1;
            slots_num = target_locs_num (best_loc, type);
          }
          func_stack_slots_num++;
          if (k == 0 && (best_loc - MAX_HARD_REG - 1) % slots_num != 0) k--; /* align */
        }
      }
    }
    DEBUG ({
      fprintf (debug_file, " Assigning to %s:var=%3u, breg=%3u -- %lu\n",
               MIR_reg_name (gen_ctx->ctx, reg, curr_func_item->u.func), reg2var (gen_ctx, reg),
               breg, (unsigned long) best_loc);
    });
    VARR_SET (MIR_reg_t, breg_renumber, breg, best_loc);
    slots_num = target_locs_num (best_loc, type);
    FOREACH_BITMAP_BIT (bi, VARR_GET (bitmap_t, var_bbs, var), nel) {
      for (k = 0; k < slots_num; k++)
        bitmap_set_bit_p (used_locs_addr[nel], target_nth_loc (best_loc, type, k));
    }
  }
}

#undef live_in
#undef live_out
#undef live_kill
#undef live_gen

static void process_move_to_form_thread (gen_ctx_t gen_ctx, mv_t mv) {
  MIR_op_t op1 = mv->bb_insn->insn->ops[0], op2 = mv->bb_insn->insn->ops[1];
  MIR_reg_t breg1, breg2, breg1_first, breg2_first, last;

  if (op1.mode != MIR_OP_REG || op2.mode != MIR_OP_REG) return;
  breg1 = reg2breg (gen_ctx, op1.u.reg);
  breg2 = reg2breg (gen_ctx, op2.u.reg);
  breg1_first = curr_breg_infos[breg1].thread_first;
  breg2_first = curr_breg_infos[breg2].thread_first;
  if (breg1_first != breg2_first) {
    for (last = breg2_first; curr_breg_infos[last].thread_next != MIR_MAX_REG_NUM;
         last = curr_breg_infos[last].thread_next)
      curr_breg_infos[last].thread_first = breg1_first;
    curr_breg_infos[last].thread_first = breg1_first;
    curr_breg_infos[last].thread_next = curr_breg_infos[breg1_first].thread_next;
    curr_breg_infos[breg1_first].thread_next = breg2_first;
    curr_breg_infos[breg1_first].thread_freq += curr_breg_infos[breg2_first].thread_freq;
  }
  curr_breg_infos[breg1_first].thread_freq -= 2 * mv->freq;
  gen_assert (curr_breg_infos[breg1_first].thread_freq >= 0);
}

static int breg_info_compare_func (const void *a1, const void *a2) {
  const breg_info_t *breg_info1 = (const breg_info_t *) a1, *breg_info2 = (const breg_info_t *) a2;
  MIR_reg_t breg1 = breg_info1->breg, breg2 = breg_info2->breg;
  reg_info_t *breg_infos = breg_info1->breg_infos;
  MIR_reg_t t1 = breg_infos[breg1].thread_first, t2 = breg_infos[breg2].thread_first;
  long diff;

  gen_assert (breg_infos == breg_info2->breg_infos);
  if ((diff = breg_infos[t2].thread_freq - breg_infos[t1].thread_freq) != 0) return diff;
  if (t1 < t2) return -1;
  if (t2 < t1) return 1;
  if (breg_infos[breg2].live_length < breg_infos[breg1].live_length) return -1;
  if (breg_infos[breg1].live_length < breg_infos[breg2].live_length) return 1;
  return breg1 < breg2 ? -1 : 1; /* make sort stable */
}

static void setup_loc_profit_from_op (gen_ctx_t gen_ctx, MIR_op_t op, size_t freq) {
  MIR_reg_t loc;
  size_t *curr_loc_profits = VARR_ADDR (size_t, loc_profits);
  size_t *curr_loc_profit_ages = VARR_ADDR (size_t, loc_profit_ages);

  if (op.mode == MIR_OP_HARD_REG)
    loc = op.u.hard_reg;
  else if ((loc = VARR_GET (MIR_reg_t, breg_renumber, reg2breg (gen_ctx, op.u.reg)))
           == MIR_NON_HARD_REG)
    return;
  if (curr_loc_profit_ages[loc] == curr_age)
    curr_loc_profits[loc] += freq;
  else {
    curr_loc_profit_ages[loc] = curr_age;
    curr_loc_profits[loc] = freq;
  }
}

static void setup_loc_profits (gen_ctx_t gen_ctx, MIR_reg_t breg) {
  mv_t mv;
  reg_info_t *info = &curr_breg_infos[breg];

  for (mv = DLIST_HEAD (dst_mv_t, info->dst_moves); mv != NULL; mv = DLIST_NEXT (dst_mv_t, mv))
    setup_loc_profit_from_op (gen_ctx, mv->bb_insn->insn->ops[1], mv->freq);
  for (mv = DLIST_HEAD (src_mv_t, info->src_moves); mv != NULL; mv = DLIST_NEXT (src_mv_t, mv))
    setup_loc_profit_from_op (gen_ctx, mv->bb_insn->insn->ops[1], mv->freq);
}

static void quality_assign (gen_ctx_t gen_ctx) {
  MIR_reg_t loc, curr_loc, best_loc, i, reg, breg, var, nregs = get_nregs (gen_ctx);
  MIR_type_t type;
  int slots_num;
  int j, k;
  live_range_t lr;
  bitmap_t bm;
  size_t length, profit, best_profit;
  bitmap_t *used_locs_addr;
  breg_info_t breg_info;

  func_stack_slots_num = 0;
  if (nregs == 0) return;
  curr_breg_infos = VARR_ADDR (reg_info_t, curr_cfg->breg_info);
  VARR_TRUNC (MIR_reg_t, breg_renumber, 0);
  for (i = 0; i < nregs; i++) {
    VARR_PUSH (MIR_reg_t, breg_renumber, MIR_NON_HARD_REG);
    curr_breg_infos[i].thread_freq = curr_breg_infos[i].freq;
  }
  for (mv_t mv = DLIST_HEAD (mv_t, curr_cfg->used_moves); mv != NULL; mv = DLIST_NEXT (mv_t, mv))
    process_move_to_form_thread (gen_ctx, mv);
  /* min_reg, max_reg for func */
  VARR_TRUNC (breg_info_t, sorted_bregs, 0);
  breg_info.breg_infos = curr_breg_infos;
  for (i = 0; i < nregs; i++) {
    breg_info.breg = i;
    VARR_PUSH (breg_info_t, sorted_bregs, breg_info);
    var = reg2var (gen_ctx, breg2reg (gen_ctx, i));
    for (length = 0, lr = VARR_GET (live_range_t, var_live_ranges, var); lr != NULL; lr = lr->next)
      length += lr->finish - lr->start + 1;
    curr_breg_infos[i].live_length = length;
  }
  VARR_TRUNC (size_t, loc_profits, 0);
  VARR_TRUNC (size_t, loc_profit_ages, 0);
  for (i = 0; i <= MAX_HARD_REG; i++) {
    VARR_PUSH (size_t, loc_profits, 0);
    VARR_PUSH (size_t, loc_profit_ages, 0);
  }
  for (size_t n = 0; n <= curr_point && n < VARR_LENGTH (bitmap_t, used_locs); n++)
    bitmap_clear (VARR_GET (bitmap_t, used_locs, n));
  while (VARR_LENGTH (bitmap_t, used_locs) <= curr_point) {
    bm = bitmap_create2 (MAX_HARD_REG + 1);
    VARR_PUSH (bitmap_t, used_locs, bm);
  }
  qsort (VARR_ADDR (breg_info_t, sorted_bregs), nregs, sizeof (breg_info_t),
         breg_info_compare_func);
  curr_age = 0;
  used_locs_addr = VARR_ADDR (bitmap_t, used_locs);
  for (i = 0; i <= MAX_HARD_REG; i++) {
    for (lr = VARR_GET (live_range_t, var_live_ranges, i); lr != NULL; lr = lr->next)
      for (j = lr->start; j <= lr->finish; j++) bitmap_set_bit_p (used_locs_addr[j], i);
  }
  bitmap_clear (func_used_hard_regs);
  for (i = 0; i < nregs; i++) { /* hard reg and stack slot assignment */
    breg = VARR_GET (breg_info_t, sorted_bregs, i).breg;
    if (VARR_GET (MIR_reg_t, breg_renumber, breg) != MIR_NON_HARD_REG) continue;
    reg = breg2reg (gen_ctx, breg);
    var = reg2var (gen_ctx, reg);
    bitmap_clear (conflict_locs);
    for (lr = VARR_GET (live_range_t, var_live_ranges, var); lr != NULL; lr = lr->next)
      for (j = lr->start; j <= lr->finish; j++)
        bitmap_ior (conflict_locs, conflict_locs, used_locs_addr[j]);
    curr_age++;
    setup_loc_profits (gen_ctx, breg);
    best_loc = MIR_NON_HARD_REG;
    best_profit = 0;
    type = MIR_reg_type (gen_ctx->ctx, reg, curr_func_item->u.func);
    if (bitmap_bit_p (curr_cfg->call_crossed_bregs, breg))
      bitmap_ior (conflict_locs, conflict_locs, call_used_hard_regs[type]);
    for (loc = 0; loc <= MAX_HARD_REG; loc++) {
      if (bitmap_bit_p (conflict_locs, loc)) continue;
      if (!target_hard_reg_type_ok_p (loc, type) || target_fixed_hard_reg_p (loc)) continue;
      if ((slots_num = target_locs_num (loc, type)) > 1) {
        if (target_nth_loc (loc, type, slots_num - 1) > MAX_HARD_REG) break;
        for (k = slots_num - 1; k > 0; k--) {
          curr_loc = target_nth_loc (loc, type, k);
          if (target_fixed_hard_reg_p (curr_loc) || bitmap_bit_p (conflict_locs, curr_loc)) break;
        }
        if (k > 0) continue;
      }
      profit = (VARR_GET (size_t, loc_profit_ages, loc) != curr_age
                  ? 0
                  : VARR_GET (size_t, loc_profits, loc));
      if (best_loc == MIR_NON_HARD_REG || best_profit < profit) {
        best_loc = loc;
        best_profit = profit;
      }
    }
    if (best_loc != MIR_NON_HARD_REG) {
      setup_used_hard_regs (gen_ctx, type, best_loc);
    } else {
      for (loc = MAX_HARD_REG + 1; loc <= func_stack_slots_num + MAX_HARD_REG; loc++) {
        slots_num = target_locs_num (loc, type);
        if (target_nth_loc (loc, type, slots_num - 1) > func_stack_slots_num + MAX_HARD_REG) break;
        for (k = 0; k < slots_num; k++) {
          curr_loc = target_nth_loc (loc, type, k);
          if (bitmap_bit_p (conflict_locs, curr_loc)) break;
        }
        if (k < slots_num) continue;
        if ((loc - MAX_HARD_REG - 1) % slots_num != 0)
          continue; /* we align stack slots according to the type size */
        profit = (VARR_GET (size_t, loc_profit_ages, loc) != curr_age
                    ? 0
                    : VARR_GET (size_t, loc_profits, loc));
        if (best_loc == MIR_NON_HARD_REG || best_profit < profit) {
          best_loc = loc;
          best_profit = profit;
        }
      }
      if (best_loc == MIR_NON_HARD_REG) { /* Add stack slot ??? */
        slots_num = 1;
        for (k = 0; k < slots_num; k++) {
          if (k == 0) {
            best_loc = VARR_LENGTH (size_t, loc_profits);
            slots_num = target_locs_num (best_loc, type);
          }
          VARR_PUSH (size_t, loc_profits, 0);
          VARR_PUSH (size_t, loc_profit_ages, 0);
          if (k == 0 && (best_loc - MAX_HARD_REG - 1) % slots_num != 0) k--; /* align */
        }
        func_stack_slots_num = VARR_LENGTH (size_t, loc_profits) - MAX_HARD_REG - 1;
      }
    }
    DEBUG ({
      MIR_reg_t thread_breg = curr_breg_infos[breg].thread_first;

      fprintf (debug_file,
               " Assigning to %s:var=%3u, breg=%3u (freq %-3ld), thread breg=%3u (freq %-3ld) "
               "-- "
               "%lu\n",
               MIR_reg_name (gen_ctx->ctx, reg, curr_func_item->u.func), reg2var (gen_ctx, reg),
               breg, curr_breg_infos[breg].freq, thread_breg,
               curr_breg_infos[thread_breg].thread_freq, (unsigned long) best_loc);
    });
    VARR_SET (MIR_reg_t, breg_renumber, breg, best_loc);
    slots_num = target_locs_num (best_loc, type);
    for (lr = VARR_GET (live_range_t, var_live_ranges, var); lr != NULL; lr = lr->next)
      for (j = lr->start; j <= lr->finish; j++)
        for (k = 0; k < slots_num; k++)
          bitmap_set_bit_p (used_locs_addr[j], target_nth_loc (best_loc, type, k));
  }
}

static void assign (gen_ctx_t gen_ctx) {
  MIR_reg_t i, reg, nregs = get_nregs (gen_ctx);

  if (optimize_level == 0)
    fast_assign (gen_ctx);
  else
    quality_assign (gen_ctx);
  DEBUG ({
    fprintf (debug_file, "+++++++++++++Disposition after assignment:");
    for (i = 0; i < nregs; i++) {
      if (i % 8 == 0) fprintf (debug_file, "\n");
      reg = breg2reg (gen_ctx, i);
      fprintf (debug_file, " %3u=>%-2u", reg2var (gen_ctx, reg),
               VARR_GET (MIR_reg_t, breg_renumber, i));
    }
    fprintf (debug_file, "\n");
  });
}

static MIR_reg_t change_reg (gen_ctx_t gen_ctx, MIR_op_t *mem_op, MIR_reg_t reg,
                             MIR_op_mode_t data_mode, int first_p, MIR_insn_t insn, int out_p) {
  MIR_context_t ctx = gen_ctx->ctx;
  MIR_reg_t loc = VARR_GET (MIR_reg_t, breg_renumber, reg2breg (gen_ctx, reg));
  MIR_reg_t hard_reg;
  MIR_disp_t offset;
  MIR_insn_code_t code;
  MIR_insn_t new_insn;
  MIR_type_t type;
  bb_insn_t bb_insn, new_bb_insn;
  MIR_op_t hard_reg_op;

  gen_assert (loc != MIR_NON_HARD_REG);
  if (loc <= MAX_HARD_REG) return loc;
  gen_assert (data_mode == MIR_OP_INT || data_mode == MIR_OP_FLOAT || data_mode == MIR_OP_DOUBLE
              || data_mode == MIR_OP_LDOUBLE);
  if (data_mode == MIR_OP_INT) {
    type = MIR_T_I64;
    code = MIR_MOV;
  } else if (data_mode == MIR_OP_FLOAT) {
    type = MIR_T_F;
    code = MIR_FMOV;
  } else if (data_mode == MIR_OP_DOUBLE) {
    type = MIR_T_D;
    code = MIR_DMOV;
  } else {
    type = MIR_T_LD;
    code = MIR_LDMOV;
  }
  hard_reg = get_temp_hard_reg (type, first_p);
  setup_used_hard_regs (gen_ctx, type, hard_reg);
  offset = target_get_stack_slot_offset (gen_ctx, type, loc - MAX_HARD_REG - 1);
  *mem_op = _MIR_new_hard_reg_mem_op (ctx, type, offset, FP_HARD_REG, MIR_NON_HARD_REG, 0);
  if (hard_reg == MIR_NON_HARD_REG) return hard_reg;
  hard_reg_op = _MIR_new_hard_reg_op (ctx, hard_reg);
  if (out_p) {
    new_insn = MIR_new_insn (ctx, code, *mem_op, hard_reg_op);
    MIR_insert_insn_after (ctx, curr_func_item, insn, new_insn);
  } else {
    new_insn = MIR_new_insn (ctx, code, hard_reg_op, *mem_op);
    MIR_insert_insn_before (ctx, curr_func_item, insn, new_insn);
  }
  if (optimize_level == 0) {
    new_insn->data = get_insn_data_bb (insn);
  } else {
    bb_insn = insn->data;
    new_bb_insn = create_bb_insn (gen_ctx, new_insn, bb_insn->bb);
    if (out_p)
      DLIST_INSERT_AFTER (bb_insn_t, bb_insn->bb->bb_insns, bb_insn, new_bb_insn);
    else
      DLIST_INSERT_BEFORE (bb_insn_t, bb_insn->bb->bb_insns, bb_insn, new_bb_insn);
  }
  return hard_reg;
}

static void rewrite (gen_ctx_t gen_ctx) {
  MIR_context_t ctx = gen_ctx->ctx;
  MIR_insn_t insn, next_insn;
  size_t nops, i;
  MIR_op_t *op, mem_op;
#if !MIR_NO_GEN_DEBUG
  MIR_op_t in_op = MIR_new_int_op (ctx, 0),
           out_op = MIR_new_int_op (ctx, 0); /* To remove unitilized warning */
#endif
  MIR_mem_t mem;
  MIR_op_mode_t data_mode;
  MIR_reg_t hard_reg;
  int out_p, first_in_p;
  size_t insns_num = 0, movs_num = 0, deleted_movs_num = 0;

  for (insn = DLIST_HEAD (MIR_insn_t, curr_func_item->u.func->insns); insn != NULL;
       insn = next_insn) {
    next_insn = DLIST_NEXT (MIR_insn_t, insn);
    nops = MIR_insn_nops (ctx, insn);
    first_in_p = TRUE;
    for (i = 0; i < nops; i++) {
      op = &insn->ops[i];
      data_mode = MIR_insn_op_mode (ctx, insn, i, &out_p);
      DEBUG ({
        if (out_p)
          out_op = *op; /* we don't care about multiple call outputs here */
        else
          in_op = *op;
      });
      switch (op->mode) {
      case MIR_OP_HARD_REG: bitmap_set_bit_p (func_used_hard_regs, op->u.hard_reg); break;
      case MIR_OP_HARD_REG_MEM:
        if (op->u.hard_reg_mem.base != MIR_NON_HARD_REG)
          bitmap_set_bit_p (func_used_hard_regs, op->u.hard_reg_mem.base);
        if (op->u.hard_reg_mem.index != MIR_NON_HARD_REG)
          bitmap_set_bit_p (func_used_hard_regs, op->u.hard_reg_mem.index);
        break;
      case MIR_OP_REG:
        hard_reg
          = change_reg (gen_ctx, &mem_op, op->u.reg, data_mode, out_p || first_in_p, insn, out_p);
        if (!out_p) first_in_p = FALSE;
        if (hard_reg == MIR_NON_HARD_REG) {
          *op = mem_op;
        } else {
          op->mode = MIR_OP_HARD_REG;
          op->u.hard_reg = hard_reg;
        }
        break;
      case MIR_OP_MEM:
        mem = op->u.mem;
        /* Always second for mov MEM[R2], R1 or mov R1, MEM[R2]. */
        if (op->u.mem.base == 0) {
          mem.base = MIR_NON_HARD_REG;
        } else {
          mem.base = change_reg (gen_ctx, &mem_op, op->u.mem.base, MIR_OP_INT, FALSE, insn, FALSE);
          gen_assert (mem.base != MIR_NON_HARD_REG); /* we can always use GP regs */
        }
        gen_assert (op->u.mem.index == 0);
        mem.index = MIR_NON_HARD_REG;
        op->mode = MIR_OP_HARD_REG_MEM;
        op->u.hard_reg_mem = mem;
        break;
      default: /* do nothing */ break;
      }
    }
    insns_num++;
    if (move_code_p (insn->code)) {
      movs_num++;
      if (MIR_op_eq_p (ctx, insn->ops[0], insn->ops[1])) {
        DEBUG ({
          fprintf (debug_file, "Deleting noop move ");
          MIR_output_insn (ctx, debug_file, insn, curr_func_item->u.func, FALSE);
          fprintf (debug_file, " which was ");
          insn->ops[0] = out_op;
          insn->ops[1] = in_op;
          MIR_output_insn (ctx, debug_file, insn, curr_func_item->u.func, TRUE);
        });
        deleted_movs_num++;
        gen_delete_insn (gen_ctx, insn);
      }
    }
  }
  DEBUG ({
    fprintf (debug_file,
             "Deleting moves: %lu deleted noop moves out of %lu non-conflicting moves "
             "(%.1f%%), "
             "out of %lu all moves (%.1f), out of %lu all insns (%.1f)\n",
             (unsigned long) deleted_movs_num, (unsigned long) curr_cfg->non_conflicting_moves,
             deleted_movs_num * 100.0 / curr_cfg->non_conflicting_moves, (unsigned long) movs_num,
             deleted_movs_num * 100.0 / movs_num, (unsigned long) insns_num,
             deleted_movs_num * 100.0 / insns_num);
  });
}

static void init_ra (gen_ctx_t gen_ctx) {
  gen_ctx->ra_ctx = gen_malloc (gen_ctx, sizeof (struct ra_ctx));
  VARR_CREATE (MIR_reg_t, breg_renumber, 0);
  VARR_CREATE (breg_info_t, sorted_bregs, 0);
  VARR_CREATE (bitmap_t, used_locs, 0);
  VARR_CREATE (bitmap_t, var_bbs, 0);
  VARR_CREATE (size_t, loc_profits, 0);
  VARR_CREATE (size_t, loc_profit_ages, 0);
  conflict_locs = bitmap_create2 (3 * MAX_HARD_REG / 2);
}

static void finish_ra (gen_ctx_t gen_ctx) {
  VARR_DESTROY (MIR_reg_t, breg_renumber);
  VARR_DESTROY (breg_info_t, sorted_bregs);
  while (VARR_LENGTH (bitmap_t, used_locs) != 0) bitmap_destroy (VARR_POP (bitmap_t, used_locs));
  VARR_DESTROY (bitmap_t, used_locs);
  while (VARR_LENGTH (bitmap_t, var_bbs) != 0) bitmap_destroy (VARR_POP (bitmap_t, var_bbs));
  VARR_DESTROY (bitmap_t, var_bbs);
  VARR_DESTROY (size_t, loc_profits);
  VARR_DESTROY (size_t, loc_profit_ages);
  bitmap_destroy (conflict_locs);
  free (gen_ctx->ra_ctx);
  gen_ctx->ra_ctx = NULL;
}

/* New Page */

/* Code selection */

struct hreg_ref { /* We keep track of the last hard reg ref in this struct. */
  MIR_insn_t insn;
  size_t insn_num;
  size_t nop;
  char def_p, del_p; /* def/use and deleted */
};

typedef struct hreg_ref hreg_ref_t;

DEF_VARR (hreg_ref_t);

struct selection_ctx {
  VARR (size_t) * hreg_ref_ages;
  VARR (hreg_ref_t) * hreg_refs;
  hreg_ref_t *hreg_refs_addr;
  size_t *hreg_ref_ages_addr;
  size_t curr_bb_hreg_ref_age;
  size_t last_mem_ref_insn_num;
  VARR (MIR_reg_t) * insn_hard_regs; /* registers considered for substitution */
  VARR (size_t) * changed_op_numbers;
  VARR (MIR_op_t) * last_right_ops;
  bitmap_t hard_regs_bitmap;
};

#define hreg_ref_ages gen_ctx->selection_ctx->hreg_ref_ages
#define hreg_refs gen_ctx->selection_ctx->hreg_refs
#define hreg_refs_addr gen_ctx->selection_ctx->hreg_refs_addr
#define hreg_ref_ages_addr gen_ctx->selection_ctx->hreg_ref_ages_addr
#define curr_bb_hreg_ref_age gen_ctx->selection_ctx->curr_bb_hreg_ref_age
#define last_mem_ref_insn_num gen_ctx->selection_ctx->last_mem_ref_insn_num
#define insn_hard_regs gen_ctx->selection_ctx->insn_hard_regs
#define changed_op_numbers gen_ctx->selection_ctx->changed_op_numbers
#define last_right_ops gen_ctx->selection_ctx->last_right_ops
#define hard_regs_bitmap gen_ctx->selection_ctx->hard_regs_bitmap

static MIR_insn_code_t commutative_insn_code (MIR_insn_code_t insn_code) {
  switch (insn_code) {
  case MIR_ADD:
  case MIR_ADDS:
  case MIR_FADD:
  case MIR_DADD:
  case MIR_LDADD:
  case MIR_MUL:
  case MIR_MULS:
  case MIR_FMUL:
  case MIR_DMUL:
  case MIR_LDMUL:
  case MIR_AND:
  case MIR_OR:
  case MIR_XOR:
  case MIR_ANDS:
  case MIR_ORS:
  case MIR_XORS:
  case MIR_EQ:
  case MIR_EQS:
  case MIR_FEQ:
  case MIR_DEQ:
  case MIR_LDEQ:
  case MIR_NE:
  case MIR_NES:
  case MIR_FNE:
  case MIR_DNE:
  case MIR_LDNE:
  case MIR_BEQ:
  case MIR_BEQS:
  case MIR_FBEQ:
  case MIR_DBEQ:
  case MIR_LDBEQ:
  case MIR_BNE:
  case MIR_BNES:
  case MIR_FBNE:
  case MIR_DBNE:
  case MIR_LDBNE: return insn_code; break;
  case MIR_LT: return MIR_GT;
  case MIR_LTS: return MIR_GTS;
  case MIR_ULT: return MIR_UGT;
  case MIR_ULTS: return MIR_UGTS;
  case MIR_LE: return MIR_GE;
  case MIR_LES: return MIR_GES;
  case MIR_ULE: return MIR_UGE;
  case MIR_ULES: return MIR_UGES;
  case MIR_GT: return MIR_LT;
  case MIR_GTS: return MIR_LTS;
  case MIR_UGT: return MIR_ULT;
  case MIR_UGTS: return MIR_ULTS;
  case MIR_GE: return MIR_LE;
  case MIR_GES: return MIR_LES;
  case MIR_UGE: return MIR_ULE;
  case MIR_UGES: return MIR_ULES;
  case MIR_BLT: return MIR_BGT;
  case MIR_BLTS: return MIR_BGTS;
  case MIR_UBLT: return MIR_UBGT;
  case MIR_UBLTS: return MIR_UBGTS;
  case MIR_BLE: return MIR_BGE;
  case MIR_BLES: return MIR_BGES;
  case MIR_UBLE: return MIR_UBGE;
  case MIR_UBLES: return MIR_UBGES;
  case MIR_BGT: return MIR_BLT;
  case MIR_BGTS: return MIR_BLTS;
  case MIR_UBGT: return MIR_UBLT;
  case MIR_UBGTS: return MIR_UBLTS;
  case MIR_BGE: return MIR_BLE;
  case MIR_BGES: return MIR_BLES;
  case MIR_UBGE: return MIR_UBLE;
  case MIR_UBGES: return MIR_UBLES;
  case MIR_FLT: return MIR_FGT;
  case MIR_DLT: return MIR_DGT;
  case MIR_LDLT: return MIR_LDGT;
  case MIR_FLE: return MIR_FGE;
  case MIR_DLE: return MIR_DGE;
  case MIR_LDLE: return MIR_LDGE;
  case MIR_FGT: return MIR_FLT;
  case MIR_DGT: return MIR_DLT;
  case MIR_LDGT: return MIR_LDLT;
  case MIR_FGE: return MIR_FLE;
  case MIR_DGE: return MIR_DLE;
  case MIR_LDGE: return MIR_LDLE;
  case MIR_FBLT: return MIR_FBGT;
  case MIR_DBLT: return MIR_DBGT;
  case MIR_LDBLT: return MIR_LDBGT;
  case MIR_FBLE: return MIR_FBGE;
  case MIR_DBLE: return MIR_DBGE;
  case MIR_LDBLE: return MIR_LDBGE;
  case MIR_FBGT: return MIR_FBLT;
  case MIR_DBGT: return MIR_DBLT;
  case MIR_LDBGT: return MIR_LDBLT;
  case MIR_FBGE: return MIR_FBLE;
  case MIR_DBGE: return MIR_DBLE;
  case MIR_LDBGE: return MIR_LDBLE;
  default: return MIR_INSN_BOUND;
  }
}

static int obsolete_hard_reg_p (gen_ctx_t gen_ctx, MIR_reg_t hard_reg, size_t def_insn_num) {
  return (hreg_ref_ages_addr[hard_reg] == curr_bb_hreg_ref_age
          && hreg_refs_addr[hard_reg].insn_num > def_insn_num);
}

static int obsolete_hard_reg_op_p (gen_ctx_t gen_ctx, MIR_op_t op, size_t def_insn_num) {
  return op.mode == MIR_OP_HARD_REG && obsolete_hard_reg_p (gen_ctx, op.u.hard_reg, def_insn_num);
}

static int obsolete_op_p (gen_ctx_t gen_ctx, MIR_op_t op, size_t def_insn_num) {
  if (obsolete_hard_reg_op_p (gen_ctx, op, def_insn_num)) return TRUE;
  if (op.mode != MIR_OP_HARD_REG_MEM) return FALSE;
  if (op.u.hard_reg_mem.base != MIR_NON_HARD_REG
      && obsolete_hard_reg_p (gen_ctx, op.u.hard_reg_mem.base, def_insn_num))
    return TRUE;
  if (op.u.hard_reg_mem.index != MIR_NON_HARD_REG
      && obsolete_hard_reg_p (gen_ctx, op.u.hard_reg_mem.index, def_insn_num))
    return TRUE;
  return last_mem_ref_insn_num > def_insn_num;
}

static int safe_hreg_substitution_p (gen_ctx_t gen_ctx, MIR_reg_t hr, bb_insn_t bb_insn) {
  return (hr != MIR_NON_HARD_REG
          && hreg_ref_ages_addr[hr] == curr_bb_hreg_ref_age
          /* It is not safe to substitute if there is another use after def insn before
             the current insn as we delete def insn after the substitution. */
          && hreg_refs_addr[hr].def_p && find_bb_insn_dead_var (bb_insn, hr) != NULL);
}

static void combine_process_hard_reg (gen_ctx_t gen_ctx, MIR_reg_t hr, bb_insn_t bb_insn) {
  if (!safe_hreg_substitution_p (gen_ctx, hr, bb_insn) || !bitmap_set_bit_p (hard_regs_bitmap, hr))
    return;
  VARR_PUSH (MIR_reg_t, insn_hard_regs, hr);
}

static void combine_process_op (gen_ctx_t gen_ctx, const MIR_op_t *op_ref, bb_insn_t bb_insn) {
  if (op_ref->mode == MIR_OP_HARD_REG) {
    combine_process_hard_reg (gen_ctx, op_ref->u.hard_reg, bb_insn);
  } else if (op_ref->mode == MIR_OP_HARD_REG_MEM) {
    if (op_ref->u.hard_reg_mem.base != MIR_NON_HARD_REG)
      combine_process_hard_reg (gen_ctx, op_ref->u.hard_reg_mem.base, bb_insn);
    if (op_ref->u.hard_reg_mem.index != MIR_NON_HARD_REG)
      combine_process_hard_reg (gen_ctx, op_ref->u.hard_reg_mem.index, bb_insn);
  }
}

static void combine_delete_insn (gen_ctx_t gen_ctx, MIR_insn_t def_insn, bb_insn_t bb_insn) {
  MIR_reg_t hr;

  gen_assert (def_insn->ops[0].mode == MIR_OP_HARD_REG);
  hr = def_insn->ops[0].u.hard_reg;
  if (hreg_ref_ages_addr[hr] != curr_bb_hreg_ref_age || hreg_refs_addr[hr].del_p) return;
  DEBUG ({
    // deleted_insns_num++;
    fprintf (debug_file, "      deleting now dead insn ");
    print_bb_insn (gen_ctx, def_insn->data, TRUE);
  });
  remove_bb_insn_dead_var (gen_ctx, bb_insn, hr);
  move_bb_insn_dead_vars (bb_insn, def_insn->data);
  /* We should delete the def insn here because of possible
     substitution of the def insn 'r0 = ... r0 ...'.  We still
     need valid entry for def here to find obsolete definiton,
     e.g. "hr1 = hr0; hr0 = ...; hr0 = ... (deleted); ...= ...hr1..." */
  gen_delete_insn (gen_ctx, def_insn);
  hreg_refs_addr[hr].del_p = TRUE; /* to exclude repetitive deletion */
}

static int64_t power2 (int64_t p) {
  int64_t n = 1;

  if (p < 0) return 0;
  while (p-- > 0) n *= 2;
  return n;
}

static int64_t int_log2 (int64_t i) {
  int64_t n;

  if (i == 0) return -1;
  for (n = 0; (i & 1) == 0; n++, i >>= 1)
    ;
  return i == 1 ? n : -1;
}

static int combine_substitute (gen_ctx_t gen_ctx, bb_insn_t bb_insn) {
  MIR_context_t ctx = gen_ctx->ctx;
  MIR_insn_code_t code, new_code;
  MIR_insn_t insn = bb_insn->insn, def_insn, new_insn;
  size_t i, nops = insn->nops;
  int out_p, insn_change_p, insn_hr_change_p, op_change_p, mem_reg_change_p, success_p;
  MIR_op_t *op_ref, *src_op_ref, *src_op2_ref;
  MIR_reg_t hr;
  int64_t scale, sh;

  if (nops == 0) return FALSE;
  VARR_TRUNC (MIR_op_t, last_right_ops, 0);
  for (i = 0; i < nops; i++) VARR_PUSH (MIR_op_t, last_right_ops, insn->ops[i]);
  VARR_TRUNC (MIR_reg_t, insn_hard_regs, 0);
  bitmap_clear (hard_regs_bitmap);
  for (i = 0; i < nops; i++) {
    MIR_insn_op_mode (ctx, insn, i, &out_p);
    if (out_p && insn->ops[i].mode != MIR_OP_HARD_REG_MEM) continue;
    combine_process_op (gen_ctx, &insn->ops[i], bb_insn);
  }
  insn_change_p = FALSE;
  while (VARR_LENGTH (MIR_reg_t, insn_hard_regs) != 0) {
    hr = VARR_POP (MIR_reg_t, insn_hard_regs);
    if (!hreg_refs_addr[hr].def_p) continue;
    gen_assert (!hreg_refs_addr[hr].del_p);
    def_insn = hreg_refs_addr[hr].insn;
    if ((def_insn->nops > 1
         && obsolete_op_p (gen_ctx, def_insn->ops[1], hreg_refs_addr[hr].insn_num))
        || (def_insn->nops > 2
            && obsolete_op_p (gen_ctx, def_insn->ops[2], hreg_refs_addr[hr].insn_num)))
      continue; /* hr0 = ... hr1 ...; ...; hr1 = ...; ...; insn */
    insn_hr_change_p = FALSE;
    for (i = 0; i < nops; i++) { /* Change all hr occurences: */
      op_ref = &insn->ops[i];
      op_change_p = FALSE;
      MIR_insn_op_mode (ctx, insn, i, &out_p);
      if (!out_p && op_ref->mode == MIR_OP_HARD_REG && op_ref->u.hard_reg == hr) {
        if (!move_code_p (def_insn->code)) break;
        /* It is not safe to substitute if there is another use after def insn before
           the current as we delete def insn after substitution. */
        insn->ops[i] = def_insn->ops[1];
        insn_hr_change_p = op_change_p = TRUE;
      } else if (op_ref->mode == MIR_OP_HARD_REG_MEM) {
        src_op_ref = &def_insn->ops[1];
        if (op_ref->u.hard_reg_mem.index == hr) {
          mem_reg_change_p = FALSE;
          if (src_op_ref->mode != MIR_OP_HARD_REG) {
          } else if (def_insn->code == MIR_MOV) { /* index = r */
            insn->ops[i].u.hard_reg_mem.index = src_op_ref->u.hard_reg;
            mem_reg_change_p = op_change_p = insn_hr_change_p = TRUE;
          } else if (def_insn->code == MIR_ADD) { /* index = r + const */
            gen_assert (src_op_ref->u.hard_reg != MIR_NON_HARD_REG);
            if ((src_op2_ref = &def_insn->ops[2])->mode == MIR_OP_INT) {
              insn->ops[i].u.hard_reg_mem.index = src_op_ref->u.hard_reg;
              insn->ops[i].u.hard_reg_mem.disp
                += src_op2_ref->u.i * insn->ops[i].u.hard_reg_mem.scale;
              mem_reg_change_p = op_change_p = insn_hr_change_p = TRUE;
            }
          } else if ((def_insn->code == MIR_MUL || def_insn->code == MIR_LSH)
                     && op_ref->u.mem.scale >= 1 && op_ref->u.mem.scale <= MIR_MAX_SCALE
                     && (src_op2_ref = &def_insn->ops[2])->mode == MIR_OP_INT) {
            scale = def_insn->code == MIR_MUL ? src_op2_ref->u.i : power2 (src_op2_ref->u.i);
            if (scale >= 1 && scale <= MIR_MAX_SCALE
                && insn->ops[i].u.hard_reg_mem.scale * scale <= MIR_MAX_SCALE) {
              /* index = r * const */
              gen_assert (src_op_ref->u.hard_reg != MIR_NON_HARD_REG);
              insn->ops[i].u.hard_reg_mem.index = src_op_ref->u.hard_reg;
              insn->ops[i].u.hard_reg_mem.scale *= scale;
              mem_reg_change_p = op_change_p = insn_hr_change_p = TRUE;
            }
          }
          if (!mem_reg_change_p) break;
        }
        if (op_ref->u.hard_reg_mem.base == hr) {
          mem_reg_change_p = FALSE;
          op_ref = &insn->ops[i];
          if (def_insn->code == MIR_MOV) {
            if (src_op_ref->mode == MIR_OP_HARD_REG) { /* base = r */
              insn->ops[i].u.hard_reg_mem.base = src_op_ref->u.hard_reg;
              mem_reg_change_p = op_change_p = insn_hr_change_p = TRUE;
            } else if (src_op_ref->mode == MIR_OP_INT) { /* base = const */
              if (insn->ops[i].u.hard_reg_mem.scale != 1) {
                insn->ops[i].u.hard_reg_mem.base = MIR_NON_HARD_REG;
              } else {
                insn->ops[i].u.hard_reg_mem.base = insn->ops[i].u.hard_reg_mem.index;
                insn->ops[i].u.hard_reg_mem.index = MIR_NON_HARD_REG;
              }
              insn->ops[i].u.hard_reg_mem.disp += src_op_ref->u.i;
              mem_reg_change_p = op_change_p = insn_hr_change_p = TRUE;
            }
          } else if (src_op_ref->mode != MIR_OP_HARD_REG) { /* Can do nothing */
            ;
          } else if (def_insn->code == MIR_ADD) {
            gen_assert (src_op_ref->u.hard_reg != MIR_NON_HARD_REG);
            src_op2_ref = &def_insn->ops[2];
            if (src_op2_ref->mode == MIR_OP_HARD_REG
                && op_ref->u.hard_reg_mem.index == MIR_NON_HARD_REG) { /* base = r1 + r2 */
              insn->ops[i].u.hard_reg_mem.base = src_op_ref->u.hard_reg;
              insn->ops[i].u.hard_reg_mem.index = src_op2_ref->u.hard_reg;
              insn->ops[i].u.hard_reg_mem.scale = 1;
              mem_reg_change_p = op_change_p = insn_hr_change_p = TRUE;
            } else if (src_op2_ref->mode == MIR_OP_INT) { /* base = r + const */
              insn->ops[i].u.hard_reg_mem.base = src_op_ref->u.hard_reg;
              insn->ops[i].u.hard_reg_mem.disp += src_op2_ref->u.i;
              mem_reg_change_p = op_change_p = insn_hr_change_p = TRUE;
            }
          } else if (def_insn->code == MIR_MUL && op_ref->u.hard_reg_mem.index == MIR_NON_HARD_REG
                     && (src_op2_ref = &def_insn->ops[2])->mode == MIR_OP_INT
                     && src_op2_ref->u.i >= 1
                     && src_op2_ref->u.i <= MIR_MAX_SCALE) { /* base = r * const */
            gen_assert (src_op_ref->u.hard_reg != MIR_NON_HARD_REG && src_op2_ref->u.i != 1);
            insn->ops[i].u.hard_reg_mem.base = MIR_NON_HARD_REG;
            insn->ops[i].u.hard_reg_mem.index = src_op_ref->u.hard_reg;
            insn->ops[i].u.hard_reg_mem.scale = src_op2_ref->u.i;
            mem_reg_change_p = op_change_p = insn_hr_change_p = TRUE;
          }
          if (!mem_reg_change_p) {
            if (op_change_p) VARR_PUSH (size_t, changed_op_numbers, i); /* index was changed */
            break;
          }
        }
      }
      if (op_change_p) VARR_PUSH (size_t, changed_op_numbers, i);
    }
    code = insn->code;
    if (i >= nops && (code == MIR_MUL || code == MIR_MULS || code == MIR_UDIV || code == MIR_UDIVS)
        && insn->ops[2].mode == MIR_OP_INT && (sh = int_log2 (insn->ops[2].u.i)) >= 0) {
      new_code = code; /* to remove an initialized warning */
      switch (code) {
      case MIR_MUL: new_code = MIR_LSH; break;
      case MIR_MULS: new_code = MIR_LSHS; break;
      case MIR_UDIV: new_code = MIR_URSH; break;
      case MIR_UDIVS: new_code = MIR_URSHS; break;
      default: gen_assert (FALSE);
      }
      new_insn = MIR_new_insn (ctx, new_code, insn->ops[0], insn->ops[1], MIR_new_int_op (ctx, sh));
      MIR_insert_insn_after (ctx, curr_func_item, insn, new_insn);
      if (target_insn_ok_p (gen_ctx, new_insn)) {
        insn->code = new_insn->code;
        insn->ops[0] = new_insn->ops[0];
        insn->ops[1] = new_insn->ops[1];
        insn->ops[2] = new_insn->ops[2];
      }
      MIR_remove_insn (ctx, curr_func_item, new_insn);
      insn_hr_change_p = TRUE;
    }
    if (insn_hr_change_p) {
      if ((success_p = i >= nops && target_insn_ok_p (gen_ctx, insn))) insn_change_p = TRUE;
      while (VARR_LENGTH (size_t, changed_op_numbers)) {
        i = VARR_POP (size_t, changed_op_numbers);
        if (success_p)
          VARR_SET (MIR_op_t, last_right_ops, i, insn->ops[i]);
        else
          insn->ops[i] = VARR_GET (MIR_op_t, last_right_ops, i); /* restore changed operands */
      }
      if (success_p) {
        gen_assert (def_insn != NULL);
        combine_delete_insn (gen_ctx, def_insn, bb_insn);
        DEBUG ({
          fprintf (debug_file, "      changing to ");
          print_bb_insn (gen_ctx, bb_insn, TRUE);
        });
      }
    }
  }
  return insn_change_p;
}

static MIR_insn_code_t get_combined_br_code (int true_p, MIR_insn_code_t cmp_code) {
  switch (cmp_code) {
  case MIR_EQ: return true_p ? MIR_BEQ : MIR_BNE;
  case MIR_EQS: return true_p ? MIR_BEQS : MIR_BNES;
  case MIR_NE: return true_p ? MIR_BNE : MIR_BEQ;
  case MIR_NES: return true_p ? MIR_BNES : MIR_BEQS;
  case MIR_LT: return true_p ? MIR_BLT : MIR_BGE;
  case MIR_LTS: return true_p ? MIR_BLTS : MIR_BGES;
  case MIR_ULT: return true_p ? MIR_UBLT : MIR_UBGE;
  case MIR_ULTS: return true_p ? MIR_UBLTS : MIR_UBGES;
  case MIR_LE: return true_p ? MIR_BLE : MIR_BGT;
  case MIR_LES: return true_p ? MIR_BLES : MIR_BGTS;
  case MIR_ULE: return true_p ? MIR_UBLE : MIR_UBGT;
  case MIR_ULES: return true_p ? MIR_UBLES : MIR_UBGTS;
  case MIR_GT: return true_p ? MIR_BGT : MIR_BLE;
  case MIR_GTS: return true_p ? MIR_BGTS : MIR_BLES;
  case MIR_UGT: return true_p ? MIR_UBGT : MIR_UBLE;
  case MIR_UGTS: return true_p ? MIR_UBGTS : MIR_UBLES;
  case MIR_GE: return true_p ? MIR_BGE : MIR_BLT;
  case MIR_GES: return true_p ? MIR_BGES : MIR_BLTS;
  case MIR_UGE: return true_p ? MIR_UBGE : MIR_UBLT;
  case MIR_UGES:
    return true_p ? MIR_UBGES : MIR_UBLTS;
    /* Cannot revert in the false case for IEEE754: */
  case MIR_FEQ: return true_p ? MIR_FBEQ : MIR_INSN_BOUND;
  case MIR_DEQ: return true_p ? MIR_DBEQ : MIR_INSN_BOUND;
  case MIR_LDEQ: return true_p ? MIR_LDBEQ : MIR_INSN_BOUND;
  case MIR_FNE: return true_p ? MIR_FBNE : MIR_INSN_BOUND;
  case MIR_DNE: return true_p ? MIR_DBNE : MIR_INSN_BOUND;
  case MIR_LDNE: return true_p ? MIR_LDBNE : MIR_INSN_BOUND;
  case MIR_FLT: return true_p ? MIR_FBLT : MIR_INSN_BOUND;
  case MIR_DLT: return true_p ? MIR_DBLT : MIR_INSN_BOUND;
  case MIR_LDLT: return true_p ? MIR_LDBLT : MIR_INSN_BOUND;
  case MIR_FLE: return true_p ? MIR_FBLE : MIR_INSN_BOUND;
  case MIR_DLE: return true_p ? MIR_DBLE : MIR_INSN_BOUND;
  case MIR_LDLE: return true_p ? MIR_LDBLE : MIR_INSN_BOUND;
  case MIR_FGT: return true_p ? MIR_FBGT : MIR_INSN_BOUND;
  case MIR_DGT: return true_p ? MIR_DBGT : MIR_INSN_BOUND;
  case MIR_LDGT: return true_p ? MIR_LDBGT : MIR_INSN_BOUND;
  case MIR_FGE: return true_p ? MIR_FBGE : MIR_INSN_BOUND;
  case MIR_DGE: return true_p ? MIR_DBGE : MIR_INSN_BOUND;
  case MIR_LDGE: return true_p ? MIR_LDBGE : MIR_INSN_BOUND;
  default: return MIR_INSN_BOUND;
  }
}

static MIR_insn_t combine_branch_and_cmp (gen_ctx_t gen_ctx, bb_insn_t bb_insn) {
  MIR_context_t ctx = gen_ctx->ctx;
  MIR_insn_t def_insn, new_insn, insn = bb_insn->insn;
  MIR_insn_code_t code = insn->code;
  MIR_op_t op;

  if (code != MIR_BT && code != MIR_BF && code != MIR_BTS && code != MIR_BFS) return NULL;
  op = insn->ops[1];
  if (op.mode != MIR_OP_HARD_REG || !safe_hreg_substitution_p (gen_ctx, op.u.hard_reg, bb_insn))
    return NULL;
  def_insn = hreg_refs_addr[op.u.hard_reg].insn;
  if ((code = get_combined_br_code (code == MIR_BT || code == MIR_BTS, def_insn->code))
      == MIR_INSN_BOUND)
    return NULL;
  if (obsolete_op_p (gen_ctx, def_insn->ops[1], hreg_refs_addr[op.u.hard_reg].insn_num)
      || obsolete_op_p (gen_ctx, def_insn->ops[2], hreg_refs_addr[op.u.hard_reg].insn_num))
    return NULL;
  new_insn = MIR_new_insn (ctx, code, insn->ops[0], def_insn->ops[1], def_insn->ops[2]);
  MIR_insert_insn_before (ctx, curr_func_item, insn, new_insn);
  if (!target_insn_ok_p (gen_ctx, new_insn)) {
    MIR_remove_insn (ctx, curr_func_item, new_insn);
    return NULL;
  } else {
    MIR_remove_insn (ctx, curr_func_item, insn);
    new_insn->data = bb_insn;
    bb_insn->insn = new_insn;
    DEBUG ({
      fprintf (debug_file, "      changing to ");
      print_bb_insn (gen_ctx, bb_insn, TRUE);
    });
    combine_delete_insn (gen_ctx, def_insn, bb_insn);
    return new_insn;
  }
}

static void setup_hreg_ref (gen_ctx_t gen_ctx, MIR_reg_t hr, MIR_insn_t insn, size_t nop,
                            size_t insn_num, int def_p) {
  if (hr == MIR_NON_HARD_REG) return;
  hreg_ref_ages_addr[hr] = curr_bb_hreg_ref_age;
  hreg_refs_addr[hr].insn = insn;
  hreg_refs_addr[hr].nop = nop;
  hreg_refs_addr[hr].insn_num = insn_num;
  hreg_refs_addr[hr].def_p = def_p;
  hreg_refs_addr[hr].del_p = FALSE;
}

static void combine (gen_ctx_t gen_ctx) {
  MIR_context_t ctx = gen_ctx->ctx;
  MIR_insn_code_t code, new_code;
  MIR_insn_t insn, new_insn;
  bb_insn_t bb_insn;
  size_t iter, nops, i, curr_insn_num;
  MIR_op_t temp_op, *op_ref;
  MIR_reg_t early_clobbered_hard_reg1, early_clobbered_hard_reg2;
  int out_p, change_p, block_change_p;
#if !MIR_NO_GEN_DEBUG
  size_t insns_num = 0, deleted_insns_num = 0;
#endif

  hreg_refs_addr = VARR_ADDR (hreg_ref_t, hreg_refs);
  hreg_ref_ages_addr = VARR_ADDR (size_t, hreg_ref_ages);
  for (bb_t bb = DLIST_HEAD (bb_t, curr_cfg->bbs); bb != NULL; bb = DLIST_NEXT (bb_t, bb)) {
    do {
      DEBUG ({ fprintf (debug_file, "Processing bb%lu\n", (unsigned long) bb->index); });
      block_change_p = FALSE;
      curr_bb_hreg_ref_age++;
      last_mem_ref_insn_num = 0; /* means undef */
      for (bb_insn = DLIST_HEAD (bb_insn_t, bb->bb_insns), curr_insn_num = 1; bb_insn != NULL;
           bb_insn = DLIST_NEXT (bb_insn_t, bb_insn), curr_insn_num++) {
        insn = bb_insn->insn;
        nops = MIR_insn_nops (ctx, insn);
        DEBUG ({
          if (insn->code != MIR_LABEL) insns_num++;
          fprintf (debug_file, "  Processing ");
          print_bb_insn (gen_ctx, bb_insn, TRUE);
        });
        target_get_early_clobbered_hard_regs (insn, &early_clobbered_hard_reg1,
                                              &early_clobbered_hard_reg2);
        if (early_clobbered_hard_reg1 != MIR_NON_HARD_REG)
          setup_hreg_ref (gen_ctx, early_clobbered_hard_reg1, insn, 0 /* whatever */, curr_insn_num,
                          TRUE);
        if (early_clobbered_hard_reg2 != MIR_NON_HARD_REG)
          setup_hreg_ref (gen_ctx, early_clobbered_hard_reg2, insn, 0 /* whatever */, curr_insn_num,
                          TRUE);
        if (MIR_call_code_p (code = insn->code)) {
          for (size_t hr = 0; hr <= MAX_HARD_REG; hr++)
            if (bitmap_bit_p (call_used_hard_regs[MIR_T_UNDEF], hr)) {
              setup_hreg_ref (gen_ctx, hr, insn, 0 /* whatever */, curr_insn_num, TRUE);
            }
        } else if (code == MIR_RET) {
          /* ret is transformed in machinize and should be not modified after that */
        } else if ((new_insn = combine_branch_and_cmp (gen_ctx, bb_insn)) != NULL) {
          insn = new_insn;
          nops = MIR_insn_nops (ctx, insn);
          block_change_p = TRUE;
        } else {
          change_p = combine_substitute (gen_ctx, bb_insn);
          if (!change_p && (new_code = commutative_insn_code (insn->code)) != MIR_INSN_BOUND) {
            insn->code = new_code;
            temp_op = insn->ops[1];
            insn->ops[1] = insn->ops[2];
            insn->ops[2] = temp_op;
            if (combine_substitute (gen_ctx, bb_insn))
              change_p = TRUE;
            else {
              insn->code = code;
              temp_op = insn->ops[1];
              insn->ops[1] = insn->ops[2];
              insn->ops[2] = temp_op;
            }
          }
          if (change_p) block_change_p = TRUE;
          if (code == MIR_BSTART || code == MIR_BEND) last_mem_ref_insn_num = curr_insn_num;
        }

        for (iter = 0; iter < 2; iter++) { /* update hreg ref info: */
          for (i = 0; i < nops; i++) {
            op_ref = &insn->ops[i];
            MIR_insn_op_mode (ctx, insn, i, &out_p);
            if (op_ref->mode == MIR_OP_HARD_REG && !iter == !out_p) {
              /* process in ops on 0th iteration and out ops on 1th iteration */
              setup_hreg_ref (gen_ctx, op_ref->u.hard_reg, insn, i, curr_insn_num, iter == 1);
            } else if (op_ref->mode == MIR_OP_HARD_REG_MEM) {
              if (out_p && iter == 1)
                last_mem_ref_insn_num = curr_insn_num;
              else if (iter == 0) {
                setup_hreg_ref (gen_ctx, op_ref->u.hard_reg_mem.base, insn, i, curr_insn_num,
                                FALSE);
                setup_hreg_ref (gen_ctx, op_ref->u.hard_reg_mem.index, insn, i, curr_insn_num,
                                FALSE);
              }
            }
          }
        }
      }
    } while (block_change_p);
  }
  DEBUG ({
    fprintf (debug_file, "  %lu deleted out of %lu (%.1f%%)\n", deleted_insns_num, insns_num,
             100.0 * deleted_insns_num / insns_num);
  });
}

static void init_selection (gen_ctx_t gen_ctx) {
  hreg_ref_t hreg_ref = {NULL, 0, 0};

  gen_ctx->selection_ctx = gen_malloc (gen_ctx, sizeof (struct selection_ctx));
  curr_bb_hreg_ref_age = 0;
  VARR_CREATE (size_t, hreg_ref_ages, MAX_HARD_REG + 1);
  VARR_CREATE (hreg_ref_t, hreg_refs, MAX_HARD_REG + 1);
  VARR_CREATE (MIR_reg_t, insn_hard_regs, 0);
  VARR_CREATE (size_t, changed_op_numbers, 16);
  VARR_CREATE (MIR_op_t, last_right_ops, 16);
  hard_regs_bitmap = bitmap_create2 (MAX_HARD_REG + 1);
  for (MIR_reg_t i = 0; i <= MAX_HARD_REG; i++) {
    VARR_PUSH (hreg_ref_t, hreg_refs, hreg_ref);
    VARR_PUSH (size_t, hreg_ref_ages, 0);
  }
}

static void finish_selection (gen_ctx_t gen_ctx) {
  VARR_DESTROY (size_t, hreg_ref_ages);
  VARR_DESTROY (hreg_ref_t, hreg_refs);
  VARR_DESTROY (MIR_reg_t, insn_hard_regs);
  VARR_DESTROY (size_t, changed_op_numbers);
  VARR_DESTROY (MIR_op_t, last_right_ops);
  bitmap_destroy (hard_regs_bitmap);
  free (gen_ctx->selection_ctx);
  gen_ctx->selection_ctx = NULL;
}

/* New Page */

/* Dead code elimnination */

#define live_out out

static void dead_code_elimination (gen_ctx_t gen_ctx) {
  MIR_insn_t insn;
  bb_insn_t bb_insn, prev_bb_insn;
  size_t passed_mem_num;
  MIR_reg_t var, early_clobbered_hard_reg1, early_clobbered_hard_reg2;
  int op_num, out_p, reg_def_p, dead_p, mem_p;
  bitmap_t live;
  insn_var_iterator_t insn_var_iter;

  DEBUG ({ fprintf (debug_file, "+++++++++++++Dead code elimination:\n"); });
  live = bitmap_create2 (DEFAULT_INIT_BITMAP_BITS_NUM);
  for (bb_t bb = DLIST_HEAD (bb_t, curr_cfg->bbs); bb != NULL; bb = DLIST_NEXT (bb_t, bb)) {
    bitmap_copy (live, bb->live_out);
    for (bb_insn = DLIST_TAIL (bb_insn_t, bb->bb_insns); bb_insn != NULL; bb_insn = prev_bb_insn) {
      prev_bb_insn = DLIST_PREV (bb_insn_t, bb_insn);
      insn = bb_insn->insn;
      reg_def_p = FALSE;
      dead_p = TRUE;
      FOREACH_INSN_VAR (gen_ctx, insn_var_iter, insn, var, op_num, out_p, mem_p, passed_mem_num) {
        if (!out_p) continue;
        reg_def_p = TRUE;
        if (bitmap_clear_bit_p (live, var)) dead_p = FALSE;
      }
      if (!reg_def_p) dead_p = FALSE;
      if (dead_p && !MIR_call_code_p (insn->code) && insn->code != MIR_RET
          && insn->code != MIR_ALLOCA && insn->code != MIR_BSTART && insn->code != MIR_BEND
          && insn->code != MIR_VA_START && insn->code != MIR_VA_ARG && insn->code != MIR_VA_END
          && !(insn->ops[0].mode == MIR_OP_HARD_REG
               && (insn->ops[0].u.hard_reg == FP_HARD_REG
                   || insn->ops[0].u.hard_reg == SP_HARD_REG))) {
        DEBUG ({
          fprintf (debug_file, "  Removing dead insn %-5lu", (unsigned long) bb_insn->index);
          MIR_output_insn (gen_ctx->ctx, debug_file, insn, curr_func_item->u.func, TRUE);
        });
        gen_delete_insn (gen_ctx, insn);
        continue;
      }
      if (MIR_call_code_p (insn->code))
        bitmap_and_compl (live, live, call_used_hard_regs[MIR_T_UNDEF]);
      FOREACH_INSN_VAR (gen_ctx, insn_var_iter, insn, var, op_num, out_p, mem_p, passed_mem_num) {
        if (!out_p) bitmap_set_bit_p (live, var);
      }
      target_get_early_clobbered_hard_regs (insn, &early_clobbered_hard_reg1,
                                            &early_clobbered_hard_reg2);
      if (early_clobbered_hard_reg1 != MIR_NON_HARD_REG)
        bitmap_clear_bit_p (live, early_clobbered_hard_reg1);
      if (early_clobbered_hard_reg2 != MIR_NON_HARD_REG)
        bitmap_clear_bit_p (live, early_clobbered_hard_reg2);
      if (MIR_call_code_p (insn->code)) bitmap_ior (live, live, bb_insn->call_hard_reg_args);
    }
  }
  bitmap_destroy (live);
}

#undef live_out

/* New Page */

/* SSA dead code elimnination */

static int dead_insn_p (gen_ctx_t gen_ctx, bb_insn_t bb_insn) {
  MIR_insn_t insn = bb_insn->insn;
  int op_num, out_p, mem_p, output_exists_p = FALSE;
  size_t passed_mem_num;
  MIR_reg_t var;
  insn_var_iterator_t iter;
  ssa_edge_t ssa_edge;

  /* check control insns with possible output: */
  if (MIR_call_code_p (insn->code) || insn->code == MIR_ALLOCA || insn->code == MIR_BSTART
      || insn->code == MIR_VA_START || insn->code == MIR_VA_ARG
      || (insn->ops[0].mode == MIR_OP_HARD_REG
          && (insn->ops[0].u.hard_reg == FP_HARD_REG || insn->ops[0].u.hard_reg == SP_HARD_REG)))
    return FALSE;
  if (start_insn_p (gen_ctx, bb_insn)) return FALSE;
  FOREACH_INSN_VAR (gen_ctx, iter, insn, var, op_num, out_p, mem_p, passed_mem_num) {
    if (!out_p) continue;
    output_exists_p = TRUE;
    if (mem_p || (ssa_edge = insn->ops[op_num].data) != NULL) return FALSE;
  }
  return output_exists_p;
}

static void ssa_dead_code_elimination (gen_ctx_t gen_ctx) {
  MIR_insn_t insn;
  bb_insn_t bb_insn, def;
  int op_num, out_p, mem_p;
  size_t passed_mem_num;
  MIR_reg_t var;
  insn_var_iterator_t iter;
  ssa_edge_t ssa_edge;

  DEBUG ({ fprintf (debug_file, "+++++++++++++Dead code elimination:\n"); });
  gen_assert (def_use_repr_p);
  VARR_TRUNC (bb_insn_t, dead_bb_insns, 0);
  for (bb_t bb = DLIST_HEAD (bb_t, curr_cfg->bbs); bb != NULL; bb = DLIST_NEXT (bb_t, bb))
    for (bb_insn = DLIST_HEAD (bb_insn_t, bb->bb_insns); bb_insn != NULL;
         bb_insn = DLIST_NEXT (bb_insn_t, bb_insn))
      if (dead_insn_p (gen_ctx, bb_insn)) VARR_PUSH (bb_insn_t, dead_bb_insns, bb_insn);
  while (VARR_LENGTH (bb_insn_t, dead_bb_insns) != 0) {
    bb_insn = VARR_POP (bb_insn_t, dead_bb_insns);
    insn = bb_insn->insn;
    DEBUG ({
      fprintf (debug_file, "  Removing dead insn %-5lu", (unsigned long) bb_insn->index);
      MIR_output_insn (gen_ctx->ctx, debug_file, insn, curr_func_item->u.func, TRUE);
    });
    FOREACH_INSN_VAR (gen_ctx, iter, insn, var, op_num, out_p, mem_p, passed_mem_num) {
      if (out_p && !mem_p) continue;
      if ((ssa_edge = insn->ops[op_num].data) == NULL) continue;
      def = ssa_edge->def;
      remove_ssa_edge (gen_ctx, ssa_edge);
      if (dead_insn_p (gen_ctx, def)) VARR_PUSH (bb_insn_t, dead_bb_insns, def);
    }
    gen_delete_insn (gen_ctx, insn);
  }
}

/* New Page */

#if !MIR_NO_GEN_DEBUG

#ifndef _WIN32
#include <sys/types.h>
#include <unistd.h>
#else
#define WIN32_LEAN_AND_MEAN
#include <windows.h>
#define getpid GetCurrentProcessId
#define popen _popen
#define pclose _pclose
#endif

static void print_code (gen_ctx_t gen_ctx, uint8_t *code, size_t code_len, void *start_addr) {
  size_t i;
  int ch;
  char cfname[50];
  char command[500];
  FILE *f;
#if !defined(__APPLE__)
  char bfname[30];
  FILE *bf;
#endif

  sprintf (cfname, "_mir_%d_%lu.c", gen_ctx->gen_num, (unsigned long) getpid ());
  if ((f = fopen (cfname, "w")) == NULL) return;
#if defined(__APPLE__)
  fprintf (f, "unsigned char code[] = {");
  for (i = 0; i < code_len; i++) {
    if (i != 0) fprintf (f, ", ");
    fprintf (f, "0x%x", code[i]);
  }
  fprintf (f, "};\n");
  fclose (f);
  sprintf (command, "gcc -c -o %s.o %s 2>&1 && objdump --section=.data -D %s.o; rm -f %s.o %s",
           cfname, cfname, cfname, cfname, cfname);
#else
  sprintf (bfname, "_mir_%d_%lu.bin", gen_ctx->gen_num, (unsigned long) getpid ());
  if ((bf = fopen (bfname, "w")) == NULL) return;
  fprintf (f, "void code (void) {}\n");
  for (i = 0; i < code_len; i++) fputc (code[i], bf);
  fclose (f);
  fclose (bf);
  sprintf (command,
           "gcc -c -o %s.o %s 2>&1 && objcopy --update-section .text=%s %s.o && objdump "
           "--adjust-vma=0x%lx -d %s.o; rm -f "
           "%s.o %s %s",
           cfname, cfname, bfname, cfname, (unsigned long) start_addr, cfname, cfname, cfname,
           bfname);
#endif
  fprintf (stderr, "%s\n", command);
  if ((f = popen (command, "r")) == NULL) return;
  while ((ch = fgetc (f)) != EOF) fprintf (debug_file, "%c", ch);
  pclose (f);
}
#endif

#if !MIR_NO_GEN_DEBUG
#include "real-time.h"
#endif

#if MIR_GEN_CALL_TRACE
static void *print_and_execute_wrapper (gen_ctx_t gen_ctx, MIR_item_t called_func) {
  gen_assert (called_func->item_type == MIR_func_item);
  fprintf (stderr, "Calling %s\n", called_func->u.func->name);
  return called_func->u.func->machine_code;
}
#endif

void *MIR_gen (MIR_context_t ctx, int gen_num, MIR_item_t func_item) {
  struct all_gen_ctx *all_gen_ctx = *all_gen_ctx_loc (ctx);
  gen_ctx_t gen_ctx;
  uint8_t *code;
  size_t code_len;
#if !MIR_NO_GEN_DEBUG
  double start_time = 0.0;
#endif

#if !MIR_PARALLEL_GEN
  gen_num = 0;
#endif
  gen_assert (gen_num >= 0 && gen_num < all_gen_ctx->gens_num);
  gen_ctx = &all_gen_ctx->gen_ctx[gen_num];
  gen_assert (func_item->item_type == MIR_func_item && func_item->data == NULL);
  if (func_item->u.func->machine_code != NULL) {
    gen_assert (func_item->u.func->call_addr != NULL);
    _MIR_redirect_thunk (ctx, func_item->addr, func_item->u.func->call_addr);
    DEBUG ({
      fprintf (debug_file, "+++++++++++++The code for %s has been already generated\n",
               MIR_item_name (ctx, func_item));
    });
    return func_item->addr;
  }
  DEBUG ({
    start_time = real_usec_time ();
    fprintf (debug_file, "+++++++++++++MIR before generator:\n");
    MIR_output_item (ctx, debug_file, func_item);
  });
  curr_func_item = func_item;
  _MIR_duplicate_func_insns (ctx, func_item);
  curr_cfg = func_item->data = gen_malloc (gen_ctx, sizeof (struct func_cfg));
  build_func_cfg (gen_ctx);
  DEBUG ({
    fprintf (debug_file, "+++++++++++++MIR after building CFG:\n");
    print_CFG (gen_ctx, TRUE, FALSE, TRUE, FALSE, NULL);
  });
  if (optimize_level >= 2) {
    build_ssa (gen_ctx);
    DEBUG ({
      fprintf (debug_file, "+++++++++++++MIR after building SSA:\n");
      print_varr_insns (gen_ctx, "undef init", undef_insns);
      print_varr_insns (gen_ctx, "arg init", arg_bb_insns);
      fprintf (debug_file, "\n");
      print_CFG (gen_ctx, TRUE, FALSE, TRUE, TRUE, NULL);
    });
  }
#ifndef NO_COPY_PROP
  if (optimize_level >= 2) {
    DEBUG ({ fprintf (debug_file, "+++++++++++++Copy Propagation:\n"); });
    copy_prop (gen_ctx);
    DEBUG ({
      fprintf (debug_file, "+++++++++++++MIR after Copy Propagation:\n");
      print_CFG (gen_ctx, TRUE, FALSE, TRUE, TRUE, NULL);
    });
  }
#endif /* #ifndef NO_COPY_PROP */
#ifndef NO_GVN
  if (optimize_level >= 2) {
    DEBUG ({ fprintf (debug_file, "+++++++++++++GVN:\n"); });
    gvn (gen_ctx);
    DEBUG ({
      fprintf (debug_file, "+++++++++++++MIR after GVN:\n");
      print_CFG (gen_ctx, TRUE, FALSE, TRUE, TRUE, NULL);
    });
    gvn_clear (gen_ctx);
  }
#endif /* #ifndef NO_GVN */
#ifndef NO_GVN
  if (optimize_level >= 2) {
    ssa_dead_code_elimination (gen_ctx);
    DEBUG ({
      fprintf (debug_file, "+++++++++++++MIR after dead code elimination after GVN:\n");
      print_CFG (gen_ctx, TRUE, TRUE, TRUE, TRUE, NULL);
    });
  }
#endif /* #ifndef NO_GVN */
#ifndef NO_CCP
  if (optimize_level >= 2) {
    DEBUG ({ fprintf (debug_file, "+++++++++++++CCP:\n"); });
    if (ccp (gen_ctx)) {
      DEBUG ({
        fprintf (debug_file, "+++++++++++++MIR after CCP:\n");
        print_CFG (gen_ctx, TRUE, FALSE, TRUE, TRUE, NULL);
      });
      ssa_dead_code_elimination (gen_ctx);
      DEBUG ({
        fprintf (debug_file, "+++++++++++++MIR after dead code elimination after CCP:\n");
        print_CFG (gen_ctx, TRUE, TRUE, TRUE, TRUE, NULL);
      });
    }
  }
#endif /* #ifndef NO_CCP */
  if (optimize_level >= 2) undo_build_ssa (gen_ctx);
  make_io_dup_op_insns (gen_ctx);
  target_machinize (gen_ctx);
  DEBUG ({
    fprintf (debug_file, "+++++++++++++MIR after machinize:\n");
    print_CFG (gen_ctx, FALSE, FALSE, TRUE, FALSE, NULL);
  });
  if (optimize_level != 0) build_loop_tree (gen_ctx);
  calculate_func_cfg_live_info (gen_ctx, optimize_level != 0);
  DEBUG ({
    add_bb_insn_dead_vars (gen_ctx);
    fprintf (debug_file, "+++++++++++++MIR after building live_info:\n");
    print_loop_tree (gen_ctx, TRUE);
    print_CFG (gen_ctx, TRUE, TRUE, FALSE, FALSE, output_bb_live_info);
  });
  if (optimize_level != 0) build_live_ranges (gen_ctx);
  assign (gen_ctx);
  rewrite (gen_ctx); /* After rewrite the BB live info is still valid */
  DEBUG ({
    fprintf (debug_file, "+++++++++++++MIR after rewrite:\n");
    print_CFG (gen_ctx, FALSE, FALSE, TRUE, FALSE, NULL);
  });
#ifndef NO_COMBINE
  if (optimize_level >= 1) {
    calculate_func_cfg_live_info (gen_ctx, FALSE);
    add_bb_insn_dead_vars (gen_ctx);
    DEBUG ({
      fprintf (debug_file, "+++++++++++++MIR before combine:\n");
      print_CFG (gen_ctx, FALSE, FALSE, TRUE, FALSE, NULL);
    });
    combine (gen_ctx); /* After combine the BB live info is still valid */
    DEBUG ({
      fprintf (debug_file, "+++++++++++++MIR after combine:\n");
      print_CFG (gen_ctx, FALSE, FALSE, TRUE, FALSE, NULL);
    });
    dead_code_elimination (gen_ctx);
    DEBUG ({
      fprintf (debug_file, "+++++++++++++MIR after dead code elimination after combine:\n");
      print_CFG (gen_ctx, TRUE, TRUE, TRUE, FALSE, output_bb_live_info);
    });
  }
#endif /* #ifndef NO_COMBINE */
  target_make_prolog_epilog (gen_ctx, func_used_hard_regs, func_stack_slots_num);
  DEBUG ({
    fprintf (debug_file, "+++++++++++++MIR after forming prolog/epilog:\n");
    print_CFG (gen_ctx, FALSE, FALSE, TRUE, FALSE, NULL);
  });
  code = target_translate (gen_ctx, &code_len);
  func_item->u.func->machine_code = func_item->u.func->call_addr
    = _MIR_publish_code (ctx, code, code_len);
  target_rebase (gen_ctx, func_item->u.func->machine_code);
#if MIR_GEN_CALL_TRACE
  func_item->u.func->call_addr = _MIR_get_wrapper (ctx, func_item, print_and_execute_wrapper);
#endif
  DEBUG ({
    print_code (gen_ctx, func_item->u.func->machine_code, code_len,
                func_item->u.func->machine_code);
    fprintf (debug_file, "code size = %lu:\n", (unsigned long) code_len);
  });
  _MIR_redirect_thunk (ctx, func_item->addr, func_item->u.func->call_addr);
  destroy_func_live_ranges (gen_ctx);
  if (optimize_level != 0) destroy_loop_tree (gen_ctx, curr_cfg->root_loop_node);
  destroy_func_cfg (gen_ctx);
  DEBUG ({
    fprintf (debug_file, "Generation of code for %s: %lu MIR insns -- time %.0f usec\n",
             MIR_item_name (ctx, func_item), DLIST_LENGTH (MIR_insn_t, func_item->u.func->insns),
             real_usec_time () - start_time);
  });
  _MIR_restore_func_insns (ctx, func_item);
  return func_item->addr;
}

void MIR_gen_set_debug_file (MIR_context_t ctx, int gen_num, FILE *f) {
#if !MIR_NO_GEN_DEBUG
  struct all_gen_ctx *all_gen_ctx = *all_gen_ctx_loc (ctx);
  gen_ctx_t gen_ctx;

  if (all_gen_ctx == NULL) {
    fprintf (stderr, "Calling MIR_gen_set_debug_file before MIR_gen_init -- good bye\n");
    exit (1);
  }
#if !MIR_PARALLEL_GEN
  gen_num = 0;
#endif
  gen_assert (gen_num >= 0 && gen_num < all_gen_ctx->gens_num);
  gen_ctx = &all_gen_ctx->gen_ctx[gen_num];
  debug_file = f;
#endif
}

void MIR_gen_set_optimize_level (MIR_context_t ctx, int gen_num, unsigned int level) {
  struct all_gen_ctx *all_gen_ctx = *all_gen_ctx_loc (ctx);
  gen_ctx_t gen_ctx;

#if !MIR_PARALLEL_GEN
  gen_num = 0;
#endif
  gen_assert (gen_num >= 0 && gen_num < all_gen_ctx->gens_num);
  gen_ctx = &all_gen_ctx->gen_ctx[gen_num];
  optimize_level = level;
}

static void parallel_error (MIR_context_t ctx, const char *err_message) {
  MIR_get_error_func (ctx) (MIR_parallel_error, err_message);
}

<<<<<<< HEAD
#if MIR_PARALLEL_GEN
static void *gen (void *arg) {
  MIR_item_t func_item;
  gen_ctx_t gen_ctx = arg;
  struct all_gen_ctx *all_gen_ctx = gen_ctx->all_gen_ctx;
  MIR_context_t ctx = all_gen_ctx->ctx;
  size_t len;

  for (;;) {
    if (mir_mutex_lock (&queue_mutex)) parallel_error (ctx, "error in mutex lock");
    while (VARR_LENGTH (MIR_item_t, funcs_to_generate) <= funcs_start)
      if (mir_cond_wait (&generate_signal, &queue_mutex))
        parallel_error (ctx, "error in cond wait");
    if ((func_item = VARR_GET (MIR_item_t, funcs_to_generate, funcs_start)) == NULL) {
      if (mir_mutex_unlock (&queue_mutex)) parallel_error (ctx, "error in mutex unlock");
      break;
    }
    funcs_start++;
    if (funcs_start > 64 && VARR_LENGTH (MIR_item_t, funcs_to_generate) < 2 * funcs_start) {
      len = VARR_LENGTH (MIR_item_t, funcs_to_generate) - funcs_start;
      memmove (VARR_ADDR (MIR_item_t, funcs_to_generate), /* compact */
               VARR_ADDR (MIR_item_t, funcs_to_generate) + funcs_start, len * sizeof (MIR_item_t));
      VARR_TRUNC (MIR_item_t, funcs_to_generate, len);
      funcs_start = 0;
    }
    gen_ctx->busy_p = TRUE;
    if (mir_mutex_unlock (&queue_mutex)) parallel_error (ctx, "error in mutex unlock");
    MIR_gen (gen_ctx->ctx, gen_ctx->gen_num, func_item);
    if (mir_mutex_lock (&queue_mutex)) parallel_error (ctx, "error in mutex lock");
    gen_ctx->busy_p = FALSE;
    if (mir_cond_signal (&done_signal)) parallel_error (ctx, "error in cond signal");
    if (mir_mutex_unlock (&queue_mutex)) parallel_error (ctx, "error in mutex unlock");
  }
  return NULL;
}

static void signal_threads_to_finish (struct all_gen_ctx *all_gen_ctx) {
  MIR_context_t ctx = all_gen_ctx->ctx;

  if (mir_mutex_lock (&queue_mutex)) parallel_error (ctx, "error in mutex lock");
  funcs_start = 0;
  VARR_TRUNC (MIR_item_t, funcs_to_generate, 0);
  VARR_PUSH (MIR_item_t, funcs_to_generate, NULL); /* flag to finish threads */
  if (mir_cond_broadcast (&generate_signal)) parallel_error (ctx, "error in cond broadcast");
  if (mir_mutex_unlock (&queue_mutex)) parallel_error (ctx, "error in mutex unlock");
}
#endif

void MIR_gen_init (MIR_context_t ctx, int gens_num) {
  struct all_gen_ctx **all_gen_ctx_ptr = all_gen_ctx_loc (ctx), *all_gen_ctx;
  gen_ctx_t gen_ctx;
  MIR_reg_t reg;

#if !MIR_PARALLEL_GEN
  gens_num = 1;
#else
  if (gens_num < 1) gens_num = 1;
#endif
  *all_gen_ctx_ptr = all_gen_ctx
    = gen_malloc (NULL, sizeof (struct all_gen_ctx) + sizeof (struct gen_ctx) * (gens_num - 1));
  all_gen_ctx->ctx = ctx;
  all_gen_ctx->gens_num = gens_num;
#if MIR_PARALLEL_GEN
  funcs_start = 0;
  VARR_CREATE (MIR_item_t, funcs_to_generate, 0);
  if (mir_mutex_init (&queue_mutex, NULL) != 0) {
    (*MIR_get_error_func (ctx)) (MIR_parallel_error, "can not create a generator thread lock");
  } else if (mir_cond_init (&generate_signal, NULL) != 0) {
    mir_mutex_destroy (&queue_mutex);
    (*MIR_get_error_func (ctx)) (MIR_parallel_error, "can not create a generator thread signal");
  } else if (mir_cond_init (&done_signal, NULL) != 0) {
    mir_cond_destroy (&generate_signal);
    mir_mutex_destroy (&queue_mutex);
    (*MIR_get_error_func (ctx)) (MIR_parallel_error, "can not create a generator thread signal");
  } else {
    for (int i = 0; i < gens_num; i++) {
      gen_ctx = &all_gen_ctx->gen_ctx[i];
      gen_ctx->busy_p = FALSE;
      gen_ctx->gen_num = i;
      gen_ctx->all_gen_ctx = all_gen_ctx;
      if (mir_thread_create (&gen_ctx->gen_thread, NULL, gen, gen_ctx) != 0) {
        signal_threads_to_finish (all_gen_ctx);
        for (int j = 0; j < i; j++) mir_thread_join (all_gen_ctx->gen_ctx[j].gen_thread, NULL);
        mir_cond_destroy (&done_signal);
        mir_cond_destroy (&generate_signal);
        mir_mutex_destroy (&queue_mutex);
        (*MIR_get_error_func (ctx)) (MIR_parallel_error, "can not create a generator thread");
      }
    }
  }
#endif
  for (int i = 0; i < gens_num; i++) {
    gen_ctx = &all_gen_ctx->gen_ctx[i];
#if !MIR_PARALLEL_GEN
    gen_ctx->all_gen_ctx = all_gen_ctx;
    gen_ctx->gen_num = i;
#endif
    gen_ctx->ctx = ctx;
    optimize_level = 2;
    gen_ctx->target_ctx = NULL;
    gen_ctx->data_flow_ctx = NULL;
    gen_ctx->cse_ctx = NULL;
    gen_ctx->rdef_ctx = NULL;
    gen_ctx->rename_ctx = NULL;
    gen_ctx->licm_ctx = NULL;
    gen_ctx->ccp_ctx = NULL;
    gen_ctx->lr_ctx = NULL;
    gen_ctx->ra_ctx = NULL;
    gen_ctx->selection_ctx = NULL;
=======
  *gen_ctx_ptr = gen_ctx = gen_malloc (NULL, sizeof (struct gen_ctx));
  gen_ctx->ctx = ctx;
  optimize_level = 2;
  gen_ctx->target_ctx = NULL;
  gen_ctx->data_flow_ctx = NULL;
  gen_ctx->gvn_ctx = NULL;
  gen_ctx->ccp_ctx = NULL;
  gen_ctx->lr_ctx = NULL;
  gen_ctx->ra_ctx = NULL;
  gen_ctx->selection_ctx = NULL;
>>>>>>> 6e627b4d
#if !MIR_NO_GEN_DEBUG
    debug_file = NULL;
#endif
<<<<<<< HEAD
    VARR_CREATE (loop_node_t, loop_nodes, 32);
    VARR_CREATE (loop_node_t, queue_nodes, 32);
    VARR_CREATE (loop_node_t, loop_entries, 16);
    init_dead_vars (gen_ctx);
    init_data_flow (gen_ctx);
    init_cse (gen_ctx);
    init_rdef (gen_ctx);
    init_rename (gen_ctx);
    init_licm (gen_ctx);
    init_ccp (gen_ctx);
    temp_bitmap = bitmap_create2 (DEFAULT_INIT_BITMAP_BITS_NUM);
    temp_bitmap2 = bitmap_create2 (DEFAULT_INIT_BITMAP_BITS_NUM);
    init_live_ranges (gen_ctx);
    init_ra (gen_ctx);
    init_selection (gen_ctx);
    init_fast_gen (gen_ctx);
    target_init (gen_ctx);
    call_used_hard_regs = bitmap_create2 (MAX_HARD_REG + 1);
    max_int_hard_regs = max_fp_hard_regs = 0;
    for (reg = 0; reg <= MAX_HARD_REG; reg++) {
      if (target_fixed_hard_reg_p (reg)) continue;
      if (target_call_used_hard_reg_p (reg)) bitmap_set_bit_p (call_used_hard_regs, reg);
      target_hard_reg_type_ok_p (reg, MIR_T_I32) ? max_int_hard_regs++ : max_fp_hard_regs++;
    }
    insn_to_consider = bitmap_create2 (1024);
    func_used_hard_regs = bitmap_create2 (MAX_HARD_REG + 1);
  }
}

void MIR_gen_finish (MIR_context_t ctx) {
  struct all_gen_ctx **all_gen_ctx_ptr = all_gen_ctx_loc (ctx), *all_gen_ctx = *all_gen_ctx_ptr;
  gen_ctx_t gen_ctx;
=======
  VARR_CREATE (bb_insn_t, dead_bb_insns, 16);
  VARR_CREATE (loop_node_t, loop_nodes, 32);
  VARR_CREATE (loop_node_t, queue_nodes, 32);
  VARR_CREATE (loop_node_t, loop_entries, 16);
  init_dead_vars ();
  init_data_flow (gen_ctx);
  init_ssa (gen_ctx);
  init_gvn (gen_ctx);
  init_ccp (gen_ctx);
  temp_bitmap = bitmap_create2 (DEFAULT_INIT_BITMAP_BITS_NUM);
  temp_bitmap2 = bitmap_create2 (DEFAULT_INIT_BITMAP_BITS_NUM);
  init_live_ranges (gen_ctx);
  init_ra (gen_ctx);
  init_selection (gen_ctx);
  target_init (gen_ctx);
  max_int_hard_regs = max_fp_hard_regs = 0;
  for (i = 0; i <= MAX_HARD_REG; i++) {
    if (target_fixed_hard_reg_p (i)) continue;
    target_hard_reg_type_ok_p (i, MIR_T_I32) ? max_int_hard_regs++ : max_fp_hard_regs++;
  }
  for (MIR_type_t type = MIR_T_I8; type < MIR_T_BOUND; type++) {
    call_used_hard_regs[type] = bitmap_create2 (MAX_HARD_REG + 1);
    for (i = 0; i <= MAX_HARD_REG; i++) {
      if (target_fixed_hard_reg_p (i)) continue;
      if (target_call_used_hard_reg_p (i, type)) bitmap_set_bit_p (call_used_hard_regs[type], i);
    }
  }
  insn_to_consider = bitmap_create2 (1024);
  func_used_hard_regs = bitmap_create2 (MAX_HARD_REG + 1);
}

void MIR_gen_finish (MIR_context_t ctx) {
  gen_ctx_t *gen_ctx_ptr = gen_ctx_loc (ctx);
  gen_ctx_t gen_ctx = *gen_ctx_ptr;

  finish_data_flow (gen_ctx);
  finish_ssa (gen_ctx);
  finish_gvn (gen_ctx);
  finish_ccp (gen_ctx);
  bitmap_destroy (temp_bitmap);
  bitmap_destroy (temp_bitmap2);
  finish_live_ranges (gen_ctx);
  finish_ra (gen_ctx);
  finish_selection (gen_ctx);
  for (MIR_type_t type = MIR_T_I8; type < MIR_T_BOUND; type++)
    bitmap_destroy (call_used_hard_regs[type]);
  bitmap_destroy (insn_to_consider);
  bitmap_destroy (func_used_hard_regs);
  target_finish (gen_ctx);
  finish_dead_vars ();
  free (gen_ctx->data_flow_ctx);
  VARR_DESTROY (bb_insn_t, dead_bb_insns);
  VARR_DESTROY (loop_node_t, loop_nodes);
  VARR_DESTROY (loop_node_t, queue_nodes);
  VARR_DESTROY (loop_node_t, loop_entries);
  free (gen_ctx);
  *gen_ctx_ptr = NULL;
}
>>>>>>> 6e627b4d

#if MIR_PARALLEL_GEN
  signal_threads_to_finish (all_gen_ctx);
  for (int i = 0; i < all_gen_ctx->gens_num; i++)
    mir_thread_join (all_gen_ctx->gen_ctx[i].gen_thread, NULL);
  if (mir_mutex_destroy (&queue_mutex) != 0 || mir_cond_destroy (&generate_signal) != 0
      || mir_cond_destroy (&done_signal) != 0) {  // ???
    (*MIR_get_error_func (all_gen_ctx->ctx)) (MIR_parallel_error,
                                              "can not destroy generator mutex  or signals");
  }
#endif
  for (int i = 0; i < all_gen_ctx->gens_num; i++) {
    gen_ctx = &all_gen_ctx->gen_ctx[i];
    finish_data_flow (gen_ctx);
    finish_cse (gen_ctx);
    finish_rdef (gen_ctx);
    finish_rename (gen_ctx);
    finish_licm (gen_ctx);
    finish_ccp (gen_ctx);
    bitmap_destroy (temp_bitmap);
    bitmap_destroy (temp_bitmap2);
    finish_live_ranges (gen_ctx);
    finish_ra (gen_ctx);
    finish_selection (gen_ctx);
    finish_fast_gen (gen_ctx);
    bitmap_destroy (call_used_hard_regs);
    bitmap_destroy (insn_to_consider);
    bitmap_destroy (func_used_hard_regs);
    target_finish (gen_ctx);
    finish_dead_vars (gen_ctx);
    free (gen_ctx->data_flow_ctx);
    VARR_DESTROY (loop_node_t, loop_nodes);
    VARR_DESTROY (loop_node_t, queue_nodes);
    VARR_DESTROY (loop_node_t, loop_entries);
  }
  free (all_gen_ctx);
  *all_gen_ctx_ptr = NULL;
}

void MIR_set_gen_interface (MIR_context_t ctx, MIR_item_t func_item) {
  if (func_item == NULL) return; /* finish setting interfaces */
  MIR_gen (ctx, 0, func_item);
}

void MIR_set_parallel_gen_interface (MIR_context_t ctx, MIR_item_t func_item) {
  struct all_gen_ctx *all_gen_ctx = *all_gen_ctx_loc (ctx);

#if !MIR_PARALLEL_GEN
  if (func_item == NULL) return; /* finish setting interfaces */
  MIR_gen (ctx, 0, func_item);
#else
  if (func_item == NULL) {
    size_t i;

    if (mir_mutex_lock (&queue_mutex)) parallel_error (ctx, "error in mutex lock");
    for (;;) {
      for (i = 0; i < all_gen_ctx->gens_num; i++)
        if (all_gen_ctx->gen_ctx[i].busy_p) break;
      if (VARR_LENGTH (MIR_item_t, funcs_to_generate) <= funcs_start && i >= all_gen_ctx->gens_num)
        break; /* nothing to generate and nothing is being generated */
      if (mir_cond_wait (&done_signal, &queue_mutex)) parallel_error (ctx, "error in cond wait");
    }
    if (mir_mutex_unlock (&queue_mutex)) parallel_error (ctx, "error in mutex unlock");
  } else {
    if (mir_mutex_lock (&queue_mutex)) parallel_error (ctx, "error in mutex lock");
    VARR_PUSH (MIR_item_t, funcs_to_generate, func_item);
    if (mir_cond_broadcast (&generate_signal)) parallel_error (ctx, "error in cond broadcast");
    if (mir_mutex_unlock (&queue_mutex)) parallel_error (ctx, "error in mutex unlock");
  }
#endif
}

static void *gen_and_redirect (MIR_context_t ctx, MIR_item_t func_item) {
  MIR_gen (ctx, 0, func_item);
  return func_item->u.func->machine_code;
}

void MIR_set_lazy_gen_interface (MIR_context_t ctx, MIR_item_t func_item) {
  void *addr;

  if (func_item == NULL) return;
  addr = _MIR_get_wrapper (ctx, func_item, gen_and_redirect);
  _MIR_redirect_thunk (ctx, func_item->addr, addr);
}

/* Local Variables:                */
/* mode: c                         */
/* page-delimiter: "/\\* New Page" */
/* End:                            */<|MERGE_RESOLUTION|>--- conflicted
+++ resolved
@@ -125,7 +125,6 @@
 typedef struct loop_node *loop_node_t;
 DEF_VARR (loop_node_t);
 
-<<<<<<< HEAD
 typedef struct dead_var *dead_var_t;
 DEF_DLIST_LINK (dead_var_t);
 
@@ -136,10 +135,9 @@
 DEF_DLIST (dead_var_t, dead_var_link);
 
 struct all_gen_ctx;
-=======
+
 typedef struct bb_insn *bb_insn_t;
 DEF_VARR (bb_insn_t);
->>>>>>> 6e627b4d
 
 struct gen_ctx {
   struct all_gen_ctx *all_gen_ctx;
@@ -157,12 +155,8 @@
   bitmap_t insn_to_consider, temp_bitmap, temp_bitmap2;
   bitmap_t call_used_hard_regs[MIR_T_BOUND], func_used_hard_regs;
   func_cfg_t curr_cfg;
-<<<<<<< HEAD
-  size_t curr_bb_index, curr_loop_node_index;
+  uint32_t curr_bb_index, curr_loop_node_index;
   DLIST (dead_var_t) free_dead_vars;
-=======
-  uint32_t curr_bb_index, curr_loop_node_index;
->>>>>>> 6e627b4d
   struct target_ctx *target_ctx;
   struct data_flow_ctx *data_flow_ctx;
   struct ssa_ctx *ssa_ctx;
@@ -190,11 +184,8 @@
 #define curr_cfg gen_ctx->curr_cfg
 #define curr_bb_index gen_ctx->curr_bb_index
 #define curr_loop_node_index gen_ctx->curr_loop_node_index
-<<<<<<< HEAD
 #define free_dead_vars gen_ctx->free_dead_vars
-=======
 #define dead_bb_insns gen_ctx->dead_bb_insns
->>>>>>> 6e627b4d
 #define loop_nodes gen_ctx->loop_nodes
 #define queue_nodes gen_ctx->queue_nodes
 #define loop_entries gen_ctx->loop_entries
@@ -202,7 +193,6 @@
 #define max_fp_hard_regs gen_ctx->max_fp_hard_regs
 #define func_stack_slots_num gen_ctx->func_stack_slots_num
 
-<<<<<<< HEAD
 DEF_VARR (MIR_item_t);
 struct all_gen_ctx {
 #if MIR_PARALLEL_GEN
@@ -228,10 +218,7 @@
   return (struct all_gen_ctx **) ctx;
 }
 
-#if defined(__x86_64__)
-=======
 #if defined(__x86_64__) || defined(_M_AMD64)
->>>>>>> 6e627b4d
 #include "mir-gen-x86_64.c"
 #elif defined(__aarch64__)
 #include "mir-gen-aarch64.c"
@@ -334,15 +321,6 @@
 DEF_DLIST (in_edge_t, in_link);
 DEF_DLIST (out_edge_t, out_link);
 
-<<<<<<< HEAD
-=======
-struct dead_var {
-  MIR_reg_t var;
-  DLIST_LINK (dead_var_t) dead_var_link;
-};
-
-DEF_DLIST (dead_var_t, dead_var_link);
-
 struct insn_data { /* used only for calls/labels in -O0 mode */
   bb_t bb;
   union {
@@ -351,7 +329,6 @@
   } u;
 };
 
->>>>>>> 6e627b4d
 struct bb_insn {
   MIR_insn_t insn;
   unsigned char flag; /* used for CCP */
@@ -639,14 +616,10 @@
 }
 
 static void gen_delete_insn (gen_ctx_t gen_ctx, MIR_insn_t insn) {
-<<<<<<< HEAD
-  if (curr_cfg != NULL) delete_bb_insn (gen_ctx, insn->data);
-=======
   if (optimize_level == 0)
     delete_insn_data (insn);
   else
-    delete_bb_insn (insn->data);
->>>>>>> 6e627b4d
+    delete_bb_insn (gen_ctx, insn->data);
   MIR_remove_insn (gen_ctx->ctx, curr_func_item, insn);
 }
 
@@ -1353,13 +1326,6 @@
 
   gen_assert (curr_func_item->item_type == MIR_func_item && curr_func_item->data != NULL);
   for (insn = DLIST_HEAD (MIR_insn_t, curr_func_item->u.func->insns); insn != NULL;
-<<<<<<< HEAD
-       insn = DLIST_NEXT (MIR_insn_t, insn)) {
-    bb_insn = insn->data;
-    gen_assert (bb_insn != NULL);
-    delete_bb_insn (gen_ctx, bb_insn);
-  }
-=======
        insn = DLIST_NEXT (MIR_insn_t, insn))
     if (optimize_level == 0) {
       gen_assert (insn->data != NULL);
@@ -1367,9 +1333,8 @@
     } else {
       bb_insn = insn->data;
       gen_assert (bb_insn != NULL);
-      delete_bb_insn (bb_insn);
-    }
->>>>>>> 6e627b4d
+      delete_bb_insn (gen_ctx, bb_insn);
+    }
   for (bb = DLIST_HEAD (bb_t, curr_cfg->bbs); bb != NULL; bb = next_bb) {
     next_bb = DLIST_NEXT (bb_t, bb);
     delete_bb (gen_ctx, bb);
@@ -5309,7 +5274,6 @@
   MIR_get_error_func (ctx) (MIR_parallel_error, err_message);
 }
 
-<<<<<<< HEAD
 #if MIR_PARALLEL_GEN
 static void *gen (void *arg) {
   MIR_item_t func_item;
@@ -5401,63 +5365,50 @@
     }
   }
 #endif
-  for (int i = 0; i < gens_num; i++) {
-    gen_ctx = &all_gen_ctx->gen_ctx[i];
+  for (int n = 0; n < gens_num; n++) {
+    gen_ctx = &all_gen_ctx->gen_ctx[n];
 #if !MIR_PARALLEL_GEN
     gen_ctx->all_gen_ctx = all_gen_ctx;
-    gen_ctx->gen_num = i;
+    gen_ctx->gen_num = n;
 #endif
     gen_ctx->ctx = ctx;
     optimize_level = 2;
     gen_ctx->target_ctx = NULL;
     gen_ctx->data_flow_ctx = NULL;
-    gen_ctx->cse_ctx = NULL;
-    gen_ctx->rdef_ctx = NULL;
-    gen_ctx->rename_ctx = NULL;
-    gen_ctx->licm_ctx = NULL;
+    gen_ctx->gvn_ctx = NULL;
     gen_ctx->ccp_ctx = NULL;
     gen_ctx->lr_ctx = NULL;
     gen_ctx->ra_ctx = NULL;
     gen_ctx->selection_ctx = NULL;
-=======
-  *gen_ctx_ptr = gen_ctx = gen_malloc (NULL, sizeof (struct gen_ctx));
-  gen_ctx->ctx = ctx;
-  optimize_level = 2;
-  gen_ctx->target_ctx = NULL;
-  gen_ctx->data_flow_ctx = NULL;
-  gen_ctx->gvn_ctx = NULL;
-  gen_ctx->ccp_ctx = NULL;
-  gen_ctx->lr_ctx = NULL;
-  gen_ctx->ra_ctx = NULL;
-  gen_ctx->selection_ctx = NULL;
->>>>>>> 6e627b4d
 #if !MIR_NO_GEN_DEBUG
     debug_file = NULL;
 #endif
-<<<<<<< HEAD
+    VARR_CREATE (bb_insn_t, dead_bb_insns, 16);
     VARR_CREATE (loop_node_t, loop_nodes, 32);
     VARR_CREATE (loop_node_t, queue_nodes, 32);
     VARR_CREATE (loop_node_t, loop_entries, 16);
     init_dead_vars (gen_ctx);
     init_data_flow (gen_ctx);
-    init_cse (gen_ctx);
-    init_rdef (gen_ctx);
-    init_rename (gen_ctx);
-    init_licm (gen_ctx);
+    init_ssa (gen_ctx);
+    init_gvn (gen_ctx);
     init_ccp (gen_ctx);
     temp_bitmap = bitmap_create2 (DEFAULT_INIT_BITMAP_BITS_NUM);
     temp_bitmap2 = bitmap_create2 (DEFAULT_INIT_BITMAP_BITS_NUM);
     init_live_ranges (gen_ctx);
     init_ra (gen_ctx);
     init_selection (gen_ctx);
-    init_fast_gen (gen_ctx);
     target_init (gen_ctx);
-    call_used_hard_regs = bitmap_create2 (MAX_HARD_REG + 1);
     max_int_hard_regs = max_fp_hard_regs = 0;
-    for (reg = 0; reg <= MAX_HARD_REG; reg++) {
-      if (target_fixed_hard_reg_p (reg)) continue;
-      if (target_call_used_hard_reg_p (reg)) bitmap_set_bit_p (call_used_hard_regs, reg);
-      target_hard_reg_type_ok_p (reg, MIR_T_I32) ? max_int_hard_regs++ : max_fp_hard_regs++;
+    for (int i = 0; i <= MAX_HARD_REG; i++) {
+      if (target_fixed_hard_reg_p (i)) continue;
+      target_hard_reg_type_ok_p (i, MIR_T_I32) ? max_int_hard_regs++ : max_fp_hard_regs++;
+    }
+    for (MIR_type_t type = MIR_T_I8; type < MIR_T_BOUND; type++) {
+      call_used_hard_regs[type] = bitmap_create2 (MAX_HARD_REG + 1);
+      for (int i = 0; i <= MAX_HARD_REG; i++) {
+        if (target_fixed_hard_reg_p (i)) continue;
+        if (target_call_used_hard_reg_p (i, type)) bitmap_set_bit_p (call_used_hard_regs[type], i);
+      }
     }
     insn_to_consider = bitmap_create2 (1024);
     func_used_hard_regs = bitmap_create2 (MAX_HARD_REG + 1);
@@ -5467,66 +5418,6 @@
 void MIR_gen_finish (MIR_context_t ctx) {
   struct all_gen_ctx **all_gen_ctx_ptr = all_gen_ctx_loc (ctx), *all_gen_ctx = *all_gen_ctx_ptr;
   gen_ctx_t gen_ctx;
-=======
-  VARR_CREATE (bb_insn_t, dead_bb_insns, 16);
-  VARR_CREATE (loop_node_t, loop_nodes, 32);
-  VARR_CREATE (loop_node_t, queue_nodes, 32);
-  VARR_CREATE (loop_node_t, loop_entries, 16);
-  init_dead_vars ();
-  init_data_flow (gen_ctx);
-  init_ssa (gen_ctx);
-  init_gvn (gen_ctx);
-  init_ccp (gen_ctx);
-  temp_bitmap = bitmap_create2 (DEFAULT_INIT_BITMAP_BITS_NUM);
-  temp_bitmap2 = bitmap_create2 (DEFAULT_INIT_BITMAP_BITS_NUM);
-  init_live_ranges (gen_ctx);
-  init_ra (gen_ctx);
-  init_selection (gen_ctx);
-  target_init (gen_ctx);
-  max_int_hard_regs = max_fp_hard_regs = 0;
-  for (i = 0; i <= MAX_HARD_REG; i++) {
-    if (target_fixed_hard_reg_p (i)) continue;
-    target_hard_reg_type_ok_p (i, MIR_T_I32) ? max_int_hard_regs++ : max_fp_hard_regs++;
-  }
-  for (MIR_type_t type = MIR_T_I8; type < MIR_T_BOUND; type++) {
-    call_used_hard_regs[type] = bitmap_create2 (MAX_HARD_REG + 1);
-    for (i = 0; i <= MAX_HARD_REG; i++) {
-      if (target_fixed_hard_reg_p (i)) continue;
-      if (target_call_used_hard_reg_p (i, type)) bitmap_set_bit_p (call_used_hard_regs[type], i);
-    }
-  }
-  insn_to_consider = bitmap_create2 (1024);
-  func_used_hard_regs = bitmap_create2 (MAX_HARD_REG + 1);
-}
-
-void MIR_gen_finish (MIR_context_t ctx) {
-  gen_ctx_t *gen_ctx_ptr = gen_ctx_loc (ctx);
-  gen_ctx_t gen_ctx = *gen_ctx_ptr;
-
-  finish_data_flow (gen_ctx);
-  finish_ssa (gen_ctx);
-  finish_gvn (gen_ctx);
-  finish_ccp (gen_ctx);
-  bitmap_destroy (temp_bitmap);
-  bitmap_destroy (temp_bitmap2);
-  finish_live_ranges (gen_ctx);
-  finish_ra (gen_ctx);
-  finish_selection (gen_ctx);
-  for (MIR_type_t type = MIR_T_I8; type < MIR_T_BOUND; type++)
-    bitmap_destroy (call_used_hard_regs[type]);
-  bitmap_destroy (insn_to_consider);
-  bitmap_destroy (func_used_hard_regs);
-  target_finish (gen_ctx);
-  finish_dead_vars ();
-  free (gen_ctx->data_flow_ctx);
-  VARR_DESTROY (bb_insn_t, dead_bb_insns);
-  VARR_DESTROY (loop_node_t, loop_nodes);
-  VARR_DESTROY (loop_node_t, queue_nodes);
-  VARR_DESTROY (loop_node_t, loop_entries);
-  free (gen_ctx);
-  *gen_ctx_ptr = NULL;
-}
->>>>>>> 6e627b4d
 
 #if MIR_PARALLEL_GEN
   signal_threads_to_finish (all_gen_ctx);
@@ -5541,23 +5432,22 @@
   for (int i = 0; i < all_gen_ctx->gens_num; i++) {
     gen_ctx = &all_gen_ctx->gen_ctx[i];
     finish_data_flow (gen_ctx);
-    finish_cse (gen_ctx);
-    finish_rdef (gen_ctx);
-    finish_rename (gen_ctx);
-    finish_licm (gen_ctx);
+    finish_ssa (gen_ctx);
+    finish_gvn (gen_ctx);
     finish_ccp (gen_ctx);
     bitmap_destroy (temp_bitmap);
     bitmap_destroy (temp_bitmap2);
     finish_live_ranges (gen_ctx);
     finish_ra (gen_ctx);
     finish_selection (gen_ctx);
-    finish_fast_gen (gen_ctx);
-    bitmap_destroy (call_used_hard_regs);
+    for (MIR_type_t type = MIR_T_I8; type < MIR_T_BOUND; type++)
+      bitmap_destroy (call_used_hard_regs[type]);
     bitmap_destroy (insn_to_consider);
     bitmap_destroy (func_used_hard_regs);
     target_finish (gen_ctx);
     finish_dead_vars (gen_ctx);
     free (gen_ctx->data_flow_ctx);
+    VARR_DESTROY (bb_insn_t, dead_bb_insns);
     VARR_DESTROY (loop_node_t, loop_nodes);
     VARR_DESTROY (loop_node_t, queue_nodes);
     VARR_DESTROY (loop_node_t, loop_entries);
